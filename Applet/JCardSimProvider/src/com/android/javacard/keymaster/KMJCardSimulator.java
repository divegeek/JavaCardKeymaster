/*
 * Copyright(C) 2020 The Android Open Source Project
 *
 * Licensed under the Apache License, Version 2.0 (the "License");
 * you may not use this file except in compliance with the License.
 * You may obtain a copy of the License at
 *
 *      http://www.apache.org/licenses/LICENSE-2.0
 *
 * Unless required by applicable law or agreed to in writing, software
 * distributed under the License is distributed on an "AS IS" BASIS,
 * WITHOUT WARRANTIES OR CONDITIONS OF ANY KIND, either express or implied.
 * See the License for the specific language governing permissions and
 * limitations under the License.
 */

package com.android.javacard.keymaster;

import java.math.BigInteger;
import java.security.InvalidAlgorithmParameterException;
import java.security.InvalidKeyException;
import java.security.KeyFactory;
import java.security.NoSuchAlgorithmException;
import java.security.NoSuchProviderException;
import java.security.spec.InvalidKeySpecException;
import java.security.spec.MGF1ParameterSpec;
import java.security.spec.RSAPrivateKeySpec;
import java.security.spec.RSAPublicKeySpec;

import javacard.framework.ISO7816;
import javacard.framework.ISOException;
import javacard.framework.JCSystem;
import javacard.framework.Util;
import javacard.security.AESKey;
import javacard.security.CryptoException;
import javacard.security.DESKey;
import javacard.security.ECPrivateKey;
import javacard.security.ECPublicKey;
import javacard.security.HMACKey;
import javacard.security.Key;
import javacard.security.KeyBuilder;
import javacard.security.KeyPair;
import javacard.security.RSAPrivateKey;
import javacard.security.RSAPublicKey;
import javacard.security.RandomData;
import javacard.security.Signature;
import javacardx.crypto.AEADCipher;
import javacardx.crypto.Cipher;

import javax.crypto.AEADBadTagException;
import javax.crypto.BadPaddingException;
import javax.crypto.IllegalBlockSizeException;
import javax.crypto.NoSuchPaddingException;
import javax.crypto.ShortBufferException;
import javax.crypto.spec.GCMParameterSpec;
import javax.crypto.spec.IvParameterSpec;
import javax.crypto.spec.OAEPParameterSpec;
import javax.crypto.spec.PSource;
import javax.crypto.spec.SecretKeySpec;

import org.globalplatform.upgrade.Element;

/**
 * Simulator only supports 512 bit RSA key pair, 128 AES Key, 128 bit 3Des key, less then 256 bit EC
 * Key, and upto 512 bit HMAC key. Also simulator does not support TRNG, so this implementation just
 * creates its own RNG using PRNG.
 */
public class KMJCardSimulator implements KMSEProvider {
  public static final short AES_GCM_TAG_LENGTH = 16;
  public static final short AES_GCM_NONCE_LENGTH = 12;
  public static final short MAX_RND_NUM_SIZE = 64;
  public static final short ENTROPY_POOL_SIZE = 16; // simulator does not support 256 bit aes keys
  public static final byte[] aesICV = {0, 0, 0, 0, 0, 0, 0, 0, 0, 0, 0, 0, 0, 0, 0, 0};
  private static final short CERT_CHAIN_MAX_SIZE = 2500;//First 2 bytes for length.
  private static final short RSA_KEY_SIZE = 256;
  private static Signature kdf;
  private static Signature hmacSignature;

  private static byte[] rngCounter;
  private static AESKey aesRngKey;
  private static Cipher aesRngCipher;
  private static byte[] entropyPool;
  private static byte[] rndNum;
  private byte[] certificateChain;
  private KMAESKey masterKey;
  private KMECPrivateKey attestationKey;
  private KMHmacKey preSharedKey;

  private static KMJCardSimulator jCardSimulator = null;

  public static KMJCardSimulator getInstance() {
    return jCardSimulator;
  }

  // Implements Oracle Simulator based restricted crypto provider
  public KMJCardSimulator() {
    // Various Keys
    kdf = Signature.getInstance(Signature.ALG_AES_CMAC_128, false);
    hmacSignature = Signature.getInstance(Signature.ALG_HMAC_SHA_256, false);
    // RNG
    rndNum = JCSystem.makeTransientByteArray(MAX_RND_NUM_SIZE, JCSystem.CLEAR_ON_RESET);
    entropyPool = JCSystem.makeTransientByteArray(ENTROPY_POOL_SIZE, JCSystem.CLEAR_ON_RESET);
    rngCounter = JCSystem.makeTransientByteArray((short) 8, JCSystem.CLEAR_ON_RESET);
    initEntropyPool(entropyPool);
    try {
      aesRngCipher = Cipher.getInstance(Cipher.ALG_AES_BLOCK_128_CBC_NOPAD, false);
    } catch (CryptoException exp) {
      ISOException.throwIt(ISO7816.SW_COMMAND_NOT_ALLOWED);
    }
    aesRngKey = (AESKey) KeyBuilder.buildKey(KeyBuilder.TYPE_AES, KeyBuilder.LENGTH_AES_128, false);
    // various ciphers
    //Allocate buffer for certificate chain.
    certificateChain = new byte[CERT_CHAIN_MAX_SIZE];
    jCardSimulator = this;
  }

  public KeyPair createRsaKeyPair() {
    KeyPair rsaKeyPair = new KeyPair(KeyPair.ALG_RSA, KeyBuilder.LENGTH_RSA_2048);
    rsaKeyPair.genKeyPair();
    return rsaKeyPair;
  }
   
  public RSAPrivateKey createRsaKey(byte[] modBuffer, short modOff, short modLength,
                                    byte[] privBuffer, short privOff, short privLength) {
    KeyPair rsaKeyPair = new KeyPair(KeyPair.ALG_RSA, KeyBuilder.LENGTH_RSA_2048);
    RSAPrivateKey privKey = (RSAPrivateKey) rsaKeyPair.getPrivate();
    privKey.setExponent(privBuffer, privOff, privLength);
    privKey.setModulus(modBuffer, modOff, modLength);
    return privKey;
  }
   
  public KeyPair createECKeyPair() {
    KeyPair ecKeyPair = new KeyPair(KeyPair.ALG_EC_FP, KeyBuilder.LENGTH_EC_FP_256);
    ecKeyPair.genKeyPair();
    return ecKeyPair;
  }
   
  public ECPrivateKey createEcKey(byte[] privBuffer, short privOff, short privLength) {
    KeyPair ecKeyPair = new KeyPair(KeyPair.ALG_EC_FP, KeyBuilder.LENGTH_EC_FP_256);
    ECPrivateKey privKey = (ECPrivateKey) ecKeyPair.getPrivate();
    privKey.setS(privBuffer,privOff, privLength);
    return privKey;
  }
   
  public AESKey createAESKey(short keysize) {
    byte[] rndNum = new byte[(short) (keysize/8)];
    return createAESKey(rndNum, (short)0, (short)rndNum.length);
  }

  public AESKey createAESKey(byte[] buf, short startOff, short length) {
    AESKey key = null;
    short keysize = (short)(length * 8);
    if (keysize == 128) {
      key = (AESKey) KeyBuilder.buildKey(KeyBuilder.TYPE_AES, KeyBuilder.LENGTH_AES_128, false);
      key.setKey(buf, (short) startOff);
    }else if (keysize == 256){
      key = (AESKey) KeyBuilder.buildKey(KeyBuilder.TYPE_AES, KeyBuilder.LENGTH_AES_256, false);
      key.setKey(buf, (short) startOff);
    }
    return key;
  }

  public DESKey createTDESKey() {
    byte[] rndNum = new byte[24];
    newRandomNumber(rndNum, (short) 0, (short)rndNum.length);
    return createTDESKey(rndNum, (short)0, (short)rndNum.length);
  }
   
  public DESKey createTDESKey(byte[] secretBuffer, short secretOff, short secretLength) {
    DESKey triDesKey =
      (DESKey) KeyBuilder.buildKey(KeyBuilder.TYPE_DES, KeyBuilder.LENGTH_DES3_3KEY, false);
    triDesKey.setKey(secretBuffer, secretOff);
    return triDesKey;
  }
   
  public HMACKey createHMACKey(short keysize) {
    if((keysize % 8 != 0) || !(keysize >= 64 && keysize <= 512)){
      CryptoException.throwIt(CryptoException.ILLEGAL_VALUE);
    }
    byte[] rndNum = new byte[(short) (keysize/8)];
    newRandomNumber(rndNum, (short) 0, (short)(keysize/8));
    return createHMACKey(rndNum, (short)0, (short)rndNum.length);
  }

  @Override
  public short createSymmetricKey(byte alg, short keysize, byte[] buf, short startOff) {
    switch(alg){
      case KMType.AES:
        AESKey aesKey = createAESKey(keysize);
        return aesKey.getKey(buf,startOff);
      case KMType.DES:
        DESKey desKey = createTDESKey();
        return desKey.getKey(buf,startOff);
      case KMType.HMAC:
        HMACKey hmacKey = createHMACKey(keysize);
        return hmacKey.getKey(buf,startOff);
        default:
          CryptoException.throwIt(CryptoException.NO_SUCH_ALGORITHM);
          break;
    }
    return 0;
  }

  @Override
  public void createAsymmetricKey(byte alg, byte[] privKeyBuf, short privKeyStart, short privKeyLength,
                           byte[] pubModBuf, short pubModStart, short pubModLength, short[] lengths){
    switch (alg){
      case KMType.RSA:
        if (RSA_KEY_SIZE != privKeyLength || RSA_KEY_SIZE != pubModLength) {
          CryptoException.throwIt(CryptoException.ILLEGAL_VALUE);
        }
        KeyPair rsaKey = createRsaKeyPair();
        RSAPrivateKey privKey = (RSAPrivateKey) rsaKey.getPrivate();
        //Copy exponent.
        byte[] exp = new byte[RSA_KEY_SIZE];
        lengths[0] = privKey.getExponent(exp, (short)0);
        if (lengths[0] > privKeyLength)
          CryptoException.throwIt(CryptoException.ILLEGAL_VALUE);
        Util.arrayFillNonAtomic(privKeyBuf, privKeyStart, privKeyLength, (byte)0);
        Util.arrayCopyNonAtomic(exp, (short)0,
                privKeyBuf, (short)(privKeyStart + privKeyLength - lengths[0]), lengths[0]);
        //Copy modulus
        byte[] mod = new byte[RSA_KEY_SIZE];
        lengths[1] = privKey.getModulus(mod, (short)0);
        if (lengths[1] > pubModLength)
          CryptoException.throwIt(CryptoException.ILLEGAL_VALUE);
        Util.arrayFillNonAtomic(pubModBuf, pubModStart, pubModLength, (byte)0);
        Util.arrayCopyNonAtomic(mod, (short)0,
                pubModBuf, (short)(pubModStart + pubModLength - lengths[1]), lengths[1]);
        break;
      case KMType.EC:
        KeyPair ecKey = createECKeyPair();
        ECPublicKey ecPubKey = (ECPublicKey) ecKey.getPublic();
        ECPrivateKey ecPrivKey = (ECPrivateKey) ecKey.getPrivate();
        lengths[0] = ecPrivKey.getS(privKeyBuf,privKeyStart);
        lengths[1] = ecPubKey.getW(pubModBuf,pubModStart);
        if(lengths[0] > privKeyLength || lengths[1] > pubModLength){
          CryptoException.throwIt(CryptoException.ILLEGAL_VALUE);
        }
        break;
        default:
          CryptoException.throwIt(CryptoException.NO_SUCH_ALGORITHM);
          break;
    }
  }

  @Override
  public boolean importSymmetricKey(byte alg, short keysize, byte[] buf, short startOff, short length) {
    switch(alg){
      case KMType.AES:
        createAESKey(buf,startOff,length);
        break;
      case KMType.DES:
        createTDESKey(buf,startOff,length);
        break;
      case KMType.HMAC:
        createHMACKey(buf,startOff,length);
        break;
      default:
        CryptoException.throwIt(CryptoException.NO_SUCH_ALGORITHM);
        break;
    }
    return true;
  }

  @Override
  public boolean importAsymmetricKey(byte alg, byte[] privKeyBuf, short privKeyStart, short privKeyLength, byte[] pubModBuf, short pubModStart, short pubModLength) {
    switch (alg){
      case KMType.RSA:
        createRsaKey(pubModBuf,pubModStart,pubModLength,privKeyBuf,privKeyStart,privKeyLength);
        break;
      case KMType.EC:
        createEcKey(privKeyBuf,privKeyStart,privKeyLength);
        break;
      default:
        CryptoException.throwIt(CryptoException.NO_SUCH_ALGORITHM);
        break;
    }
    return true;
  }

   
  public HMACKey createHMACKey(byte[] secretBuffer, short secretOff, short secretLength) {
    HMACKey key = null;
    key = (HMACKey) KeyBuilder.buildKey(KeyBuilder.TYPE_HMAC,
      KeyBuilder.LENGTH_HMAC_SHA_256_BLOCK_64, false);
    key.setKey(secretBuffer,secretOff,secretLength);
    return key;
  }

  @Override
  public short aesGCMEncrypt(
      byte[] keyBuf,
      short keyStart,
      short keyLen,
      byte[] secret,
      short secretStart,
      short secretLen,
      byte[] encSecret,
      short encSecretStart,
      byte[] nonce,
      short nonceStart,
      short nonceLen,
      byte[] authData,
      short authDataStart,
      short authDataLen,
      byte[] authTag,
      short authTagStart,
      short authTagLen) {
    //Create the sun jce compliant aes key
    if(keyLen != 32 && keyLen != 16){
      CryptoException.throwIt(CryptoException.ILLEGAL_VALUE);
    }
    java.security.Key aesKey = new SecretKeySpec(keyBuf,keyStart,keyLen, "AES");
    // Create the cipher
    javax.crypto.Cipher cipher = null;
    try {
      cipher = javax.crypto.Cipher.getInstance("AES/GCM/NoPadding", "SunJCE");
    } catch (NoSuchAlgorithmException e) {
      e.printStackTrace();
      CryptoException.throwIt(CryptoException.NO_SUCH_ALGORITHM);
    } catch (NoSuchProviderException e) {
      e.printStackTrace();
      CryptoException.throwIt(CryptoException.INVALID_INIT);
    } catch (NoSuchPaddingException e) {
      e.printStackTrace();
      CryptoException.throwIt(CryptoException.ILLEGAL_VALUE);
    }
    // Copy nonce
    if(nonceLen != AES_GCM_NONCE_LENGTH){
      CryptoException.throwIt(CryptoException.ILLEGAL_VALUE);
    }
    byte[] iv = new byte[AES_GCM_NONCE_LENGTH];
    Util.arrayCopyNonAtomic(nonce,nonceStart,iv,(short)0,AES_GCM_NONCE_LENGTH);
    // Init Cipher
    GCMParameterSpec spec = new GCMParameterSpec(AES_GCM_TAG_LENGTH * 8, nonce,nonceStart,AES_GCM_NONCE_LENGTH);
    try {
      cipher.init(javax.crypto.Cipher.ENCRYPT_MODE, aesKey, spec);
    } catch (InvalidKeyException e) {
      e.printStackTrace();
      CryptoException.throwIt(CryptoException.INVALID_INIT);
    } catch (InvalidAlgorithmParameterException e) {
      e.printStackTrace();
      CryptoException.throwIt(CryptoException.NO_SUCH_ALGORITHM);
    }
    // Create auth data
    byte[] aad = new byte[authDataLen];
    Util.arrayCopyNonAtomic(authData,authDataStart,aad,(short)0,authDataLen);
    cipher.updateAAD(aad);
    // Encrypt secret
    short len = 0;
    byte[] outputBuf = new byte[cipher.getOutputSize(secretLen)];
    try {
      len =  (short)(cipher.doFinal(secret,secretStart,secretLen,outputBuf,(short)0));
    } catch (ShortBufferException | IllegalBlockSizeException | BadPaddingException e) {
      e.printStackTrace();
      CryptoException.throwIt(CryptoException.ILLEGAL_VALUE);
    }
    // Extract Tag appended at the end.
    Util.arrayCopyNonAtomic(outputBuf, (short)(len - AES_GCM_TAG_LENGTH),authTag,authTagStart,AES_GCM_TAG_LENGTH);
    //Copy the encrypted data
    Util.arrayCopyNonAtomic(outputBuf, (short)0,encSecret,encSecretStart,(short)(len - AES_GCM_TAG_LENGTH));
    return (short)(len - AES_GCM_TAG_LENGTH);
  }

  public boolean aesGCMDecrypt(
      byte[] keyBuf,
      short keyStart,
      short keyLen,
      byte[] encSecret,
      short encSecretStart,
      short encSecretLen,
      byte[] secret,
      short secretStart,
      byte[] nonce,
      short nonceStart,
      short nonceLen,
      byte[] authData,
      short authDataStart,
      short authDataLen,
      byte[] authTag,
      short authTagStart,
          short authTagLen) {
    // Create the sun jce compliant aes key
    if (keyLen != 32 && keyLen != 16) {
      CryptoException.throwIt(CryptoException.ILLEGAL_VALUE);
    }
    java.security.Key aesKey = new SecretKeySpec(keyBuf, keyStart, keyLen,
            "AES");
    // Create the cipher
    javax.crypto.Cipher cipher = null;
    try {
      cipher = javax.crypto.Cipher.getInstance("AES/GCM/NoPadding", "SunJCE");
    } catch (NoSuchAlgorithmException e) {
      e.printStackTrace();
      CryptoException.throwIt(CryptoException.NO_SUCH_ALGORITHM);
    } catch (NoSuchProviderException e) {
      e.printStackTrace();
      CryptoException.throwIt(CryptoException.INVALID_INIT);
    } catch (NoSuchPaddingException e) {
      e.printStackTrace();
      CryptoException.throwIt(CryptoException.ILLEGAL_VALUE);
    }
    // Copy nonce
    if (nonceLen != AES_GCM_NONCE_LENGTH) {
      CryptoException.throwIt(CryptoException.ILLEGAL_VALUE);
    }
    byte[] iv = new byte[AES_GCM_NONCE_LENGTH];
    Util.arrayCopyNonAtomic(nonce, nonceStart, iv, (short) 0,
            AES_GCM_NONCE_LENGTH);
    // Init Cipher
    GCMParameterSpec spec = new GCMParameterSpec(authTagLen * 8, nonce,
            nonceStart, AES_GCM_NONCE_LENGTH);
    try {
      cipher.init(javax.crypto.Cipher.DECRYPT_MODE, aesKey, spec);
    } catch (InvalidKeyException e) {
      e.printStackTrace();
      CryptoException.throwIt(CryptoException.INVALID_INIT);
    } catch (InvalidAlgorithmParameterException e) {
      e.printStackTrace();
      CryptoException.throwIt(CryptoException.NO_SUCH_ALGORITHM);
    }
    // Create auth data
    byte[] aad = new byte[authDataLen];
    Util.arrayCopyNonAtomic(authData, authDataStart, aad, (short) 0,
            authDataLen);
    cipher.updateAAD(aad);
    // Append the auth tag at the end of data
    byte[] inputBuf = new byte[(short) (encSecretLen + authTagLen)];
    Util.arrayCopyNonAtomic(encSecret, encSecretStart, inputBuf, (short) 0,
            encSecretLen);
    Util.arrayCopyNonAtomic(authTag, authTagStart, inputBuf, encSecretLen,
            authTagLen);
    // Decrypt
    short len = 0;
    byte[] outputBuf = new byte[cipher.getOutputSize((short) inputBuf.length)];
    try {
      len = (short) (cipher.doFinal(inputBuf, (short) 0,
              (short) inputBuf.length, outputBuf, (short) 0));
    } catch (AEADBadTagException e) {
      e.printStackTrace();
      return false;
    } catch (ShortBufferException | IllegalBlockSizeException | BadPaddingException e) {
      e.printStackTrace();
      CryptoException.throwIt(CryptoException.ILLEGAL_VALUE);
    }
    // Copy the decrypted data
    Util.arrayCopyNonAtomic(outputBuf, (short) 0, secret, secretStart, len);
    return true;
  }

  @Override
  public void getTrueRandomNumber(byte[] buf, short start, short length) {
    Util.arrayCopy(entropyPool,(short)0,buf,start,length);
  }
  
  public HMACKey cmacKdf(byte[] keyMaterial, short keyMaterialStart, short keyMaterialLen, byte[] label,
                         short labelStart, short labelLen, byte[] context, short contextStart, short contextLength) {
    // This is hardcoded to requirement - 32 byte output with two concatenated 16 bytes K1 and K2.
    final byte n = 2; // hardcoded
    final byte[] L = {0,0,1,0}; // [L] 256 bits - hardcoded 32 bits as per reference impl in keymaster.
    final byte[] zero = {0}; // byte
    byte[] iBuf = new byte[]{0,0,0,0}; // [i] counter - 32 bits
    byte[] keyOut = new byte[(short)(n*16)];
    Signature prf = Signature.getInstance(Signature.ALG_AES_CMAC_128, false);
    AESKey key = (AESKey) KeyBuilder.buildKey(KeyBuilder.TYPE_AES, KeyBuilder.LENGTH_AES_256, false);
    key.setKey(keyMaterial, keyMaterialStart);
    prf.init(key, Signature.MODE_SIGN);
    byte i =1;
    short pos = 0;
    while (i <= n) {
      iBuf[3] = i;
      prf.update(iBuf, (short) 0, (short) 4); // 4 bytes of iBuf with counter in it
      prf.update(label, labelStart, labelLen); // label
      prf.update(zero, (short) 0, (short) 1); // 1 byte of 0x00
      prf.update(context, contextStart, contextLength); // context
      pos = prf.sign(L, (short) 0, (short) 4, keyOut, pos); // 4 bytes of L - signature of 16 bytes
      i++;
    }
    return createHMACKey(keyOut, (short)0, (short)keyOut.length);
  }

  @Override
  public short cmacKDF(KMPreSharedKey pSharedKey, byte[] label,
                       short labelStart, short labelLen, byte[] context, short contextStart, short contextLength, byte[] keyBuf, short keyStart) {
    KMHmacKey key = (KMHmacKey) pSharedKey;
    short keyMaterialLen = key.getKeySizeBits();
    keyMaterialLen = (short) (keyMaterialLen / 8);
    short keyMaterialStart = 0;
    byte[] keyMaterial = new byte[keyMaterialLen];
    key.getKey(keyMaterial, keyMaterialStart);
    HMACKey hmacKey = cmacKdf(keyMaterial,keyMaterialStart, keyMaterialLen, label, labelStart, labelLen,context,contextStart,contextLength);
    return hmacKey.getKey(keyBuf,keyStart);
  }

   
  public short hmacSign(HMACKey key, byte[] data, short dataStart, short dataLength, byte[] mac, short macStart) {
    hmacSignature.init(key, Signature.MODE_SIGN);
    return hmacSignature.sign(data, dataStart, dataLength, mac, macStart);
  }

  public boolean hmacVerify(HMACKey key, byte[] data, short dataStart, short dataLength,
                          byte[] mac, short macStart, short macLength) {
    hmacSignature.init(key, Signature.MODE_VERIFY);
    return hmacSignature.verify(data, dataStart, dataLength, mac, macStart, macLength);
  }

  @Override
  public short hmacKDF(KMMasterKey masterkey, byte[] data, short dataStart,
          short dataLength, byte[] signature, short signatureStart) {
    KMAESKey aesKey = (KMAESKey) masterkey;
    short keyLen = (short) (aesKey.getKeySizeBits() / 8);
    byte[] keyData = new byte[keyLen];
    aesKey.getKey(keyData, (short) 0);
    return hmacSign(keyData, (short) 0, keyLen, data, dataStart, dataLength,
            signature, signatureStart);
  }

  @Override
  public short hmacSign(byte[] keyBuf, short keyStart, short keyLength, byte[] data, short dataStart, short dataLength, byte[] mac, short macStart) {
    HMACKey key = createHMACKey(keyBuf,keyStart,keyLength);
    return hmacSign(key,data,dataStart,dataLength,mac,macStart);
  }

  @Override
  public boolean hmacVerify(byte[] keyBuf, short keyStart, short keyLength, byte[] data, short dataStart, short dataLength, byte[] mac, short macStart, short macLength) {
    HMACKey key = createHMACKey(keyBuf,keyStart,keyLength);
    return hmacVerify(key,data,dataStart,dataLength,mac,macStart,macLength);
  }

  @Override
  public short rsaDecipherOAEP256(byte[] secret, short secretStart, short secretLength,
                                  byte[] modBuffer, short modOff, short modLength,
                                  byte[] inputDataBuf, short inputDataStart, short inputDataLength,
                                  byte[] outputDataBuf, short outputDataStart) {
    KMCipher cipher = createRsaDecipher(
        KMType.RSA_OAEP, KMType.SHA2_256, secret, secretStart, secretLength, modBuffer, modOff, modLength);
    return cipher.doFinal(
        inputDataBuf, inputDataStart, inputDataLength, outputDataBuf, outputDataStart);
  }

  @Override
  public KMOperation initSymmetricOperation(byte purpose, byte alg, byte digest, byte padding, byte blockMode,
                                            byte[] keyBuf, short keyStart, short keyLength,
                                            byte[] ivBuf, short ivStart, short ivLength, short macLength) {
    switch (alg){
      case KMType.AES:
      case KMType.DES:
        if(blockMode != KMType.GCM){
        KMCipher cipher = createSymmetricCipher(alg,purpose, blockMode, padding,keyBuf,keyStart,keyLength,
          ivBuf,ivStart,ivLength);
        return new KMOperationImpl(cipher);
        }else {
          KMCipher aesGcm = createAesGcmCipher(purpose,macLength,keyBuf,keyStart,keyLength,ivBuf,ivStart,ivLength);
          return new KMOperationImpl(aesGcm);
        }
      case KMType.HMAC:
        Signature signerVerifier = createHmacSignerVerifier(purpose,digest,keyBuf,keyStart,keyLength);
        return new KMOperationImpl(signerVerifier);
      default:
        CryptoException.throwIt(CryptoException.NO_SUCH_ALGORITHM);
    }
    return null;
  }

  @Override
  public KMOperation initAsymmetricOperation(byte purpose, byte alg, byte padding, byte digest,
                                             byte[] privKeyBuf, short privKeyStart, short privKeyLength,
                                             byte[] pubModBuf, short pubModStart, short pubModLength) {
    if (alg == KMType.RSA) {
      switch (purpose) {
        case KMType.SIGN:
          Signature signer =
              createRsaSigner(
                  digest,
                  padding,
                  privKeyBuf,
                  privKeyStart,
                  privKeyLength,
                  pubModBuf,
                  pubModStart,
                  pubModLength);
          return new KMOperationImpl(signer);
        case KMType.DECRYPT:
          KMCipher decipher =
              createRsaDecipher(
                  padding, digest, privKeyBuf, privKeyStart, privKeyLength, pubModBuf, pubModStart, pubModLength);
          return new KMOperationImpl(decipher);
        default:
          KMException.throwIt(KMError.UNSUPPORTED_PURPOSE);
      }
    }else if(alg == KMType.EC){
      switch(purpose){
        case KMType.SIGN:
          Signature signer =
            createEcSigner(digest,privKeyBuf,privKeyStart,privKeyLength);
          return new KMOperationImpl(signer);
        default:
          KMException.throwIt(KMError.UNSUPPORTED_PURPOSE);
      }
    }
    CryptoException.throwIt(CryptoException.NO_SUCH_ALGORITHM);
    return null;
  }

  public KMCipher createRsaDecipher(short padding, short digest, byte[] secret, short secretStart,
                                    short secretLength, byte[] modBuffer, short modOff, short modLength) {
    byte cipherAlg = mapCipherAlg(KMType.RSA, (byte)padding, (byte)0);
    if (cipherAlg == Cipher.ALG_RSA_PKCS1_OAEP) {
      return createRsaOAEP256Cipher(KMType.DECRYPT,(byte)digest,secret,secretStart,secretLength,modBuffer,modOff,modLength);
    }
    Cipher rsaCipher = Cipher.getInstance(cipherAlg,false);
    RSAPrivateKey key = (RSAPrivateKey) KeyBuilder.buildKey(KeyBuilder.TYPE_RSA_PRIVATE, KeyBuilder.LENGTH_RSA_2048, false);
    key.setExponent(secret,secretStart,secretLength);
    key.setModulus(modBuffer, modOff, modLength);
    rsaCipher.init(key,Cipher.MODE_DECRYPT);
    KMCipherImpl inst = new KMCipherImpl(rsaCipher);
    inst.setCipherAlgorithm(KMType.RSA);
    inst.setMode(KMType.DECRYPT);
    inst.setPaddingAlgorithm(padding);
    return inst;
  }

  private KMCipher createRsaOAEP256Cipher(byte mode,byte digest,
                                      byte[] secret, short secretStart, short secretLen,
                                      byte[] modBuffer, short modOff, short modLength) {
    // Convert byte arrays into keys
    byte[] exp = null;
    byte[] mod = new byte[modLength];
    if (secret != null) {
      exp = new byte[secretLen];
      Util.arrayCopyNonAtomic(secret, secretStart, exp, (short) 0, secretLen);
    }else{
      exp = new byte[]{0x01,0x00,0x01};
    }
    Util.arrayCopyNonAtomic(modBuffer,modOff,mod,(short)0,modLength);
    String modString = toHexString(mod);
    String expString = toHexString(exp);
    BigInteger modInt = new BigInteger(modString,16);
    BigInteger expInt = new BigInteger(expString,16);
    javax.crypto.Cipher rsaCipher = null;
    try{
      KeyFactory kf = KeyFactory.getInstance("RSA");
      // Create cipher with oaep padding
      OAEPParameterSpec oaepSpec = null;
      if(digest == KMType.SHA2_256){
        oaepSpec= new OAEPParameterSpec("SHA-256", "MGF1",
          MGF1ParameterSpec.SHA1, PSource.PSpecified.DEFAULT);
      }else{
        oaepSpec= new OAEPParameterSpec("SHA1", "MGF1",
          MGF1ParameterSpec.SHA1, PSource.PSpecified.DEFAULT);
      }
      rsaCipher = javax.crypto.Cipher.getInstance("RSA/ECB/OAEPPadding", "SunJCE");
      if (mode == KMType.ENCRYPT){
        RSAPublicKeySpec pubSpec = new RSAPublicKeySpec(modInt, expInt);
        java.security.interfaces.RSAPublicKey pubKey = (java.security.interfaces.RSAPublicKey) kf.generatePublic(pubSpec);
        rsaCipher.init(javax.crypto.Cipher.ENCRYPT_MODE, pubKey, oaepSpec);
      } else {
        RSAPrivateKeySpec privSpec = new RSAPrivateKeySpec(modInt, expInt);
        java.security.interfaces.RSAPrivateKey privKey = (java.security.interfaces.RSAPrivateKey) kf.generatePrivate(privSpec);
        rsaCipher.init(javax.crypto.Cipher.DECRYPT_MODE, privKey, oaepSpec);
      }
    } catch (NoSuchAlgorithmException e) {
      e.printStackTrace();
      CryptoException.throwIt(CryptoException.NO_SUCH_ALGORITHM);
    } catch (InvalidKeySpecException | InvalidAlgorithmParameterException | NoSuchPaddingException e) {
      e.printStackTrace();
      CryptoException.throwIt(CryptoException.ILLEGAL_VALUE);
    } catch (InvalidKeyException | NoSuchProviderException e) {
      e.printStackTrace();
      CryptoException.throwIt(CryptoException.INVALID_INIT);
    }
    KMCipherImpl ret = new KMCipherImpl(rsaCipher);
    ret.setCipherAlgorithm(KMType.RSA);
    ret.setPaddingAlgorithm(KMType.RSA_OAEP);
    ret.setMode(mode);
    return ret;
  }
  private String toHexString(byte[] num){
    StringBuilder sb = new StringBuilder();
    for(int i = 0; i < num.length; i++){
      sb.append(String.format("%02X", num[i])) ;
      }
    return sb.toString();
  }
   
  public Signature createRsaSigner(short digest, short padding, byte[] secret,
                                   short secretStart, short secretLength, byte[] modBuffer,
                                   short modOff, short modLength) {
    short alg = mapSignature256Alg(KMType.RSA, (byte)padding);
    if (padding == KMType.PADDING_NONE ||
      (padding == KMType.RSA_PKCS1_1_5_SIGN && digest == KMType.DIGEST_NONE)) {
      return createNoDigestSigner(padding,secret, secretStart, secretLength,
        modBuffer, modOff, modLength);
    }
    Signature rsaSigner = Signature.getInstance((byte)alg, false);
    RSAPrivateKey key = (RSAPrivateKey) KeyBuilder.buildKey(KeyBuilder.TYPE_RSA_PRIVATE, KeyBuilder.LENGTH_RSA_2048, false);
    key.setExponent(secret,secretStart,secretLength);
    key.setModulus(modBuffer, modOff, modLength);
    rsaSigner.init(key,Signature.MODE_SIGN);
    return rsaSigner;
  }

  private Signature createNoDigestSigner(short padding,
                                         byte[] secret, short secretStart, short secretLength,
                                         byte[] modBuffer, short modOff, short modLength) {
    Cipher rsaCipher = Cipher.getInstance(Cipher.ALG_RSA_NOPAD,false);
    RSAPrivateKey key = (RSAPrivateKey) KeyBuilder.buildKey(KeyBuilder.TYPE_RSA_PRIVATE,
      KeyBuilder.LENGTH_RSA_2048, false);
    key.setExponent(secret,secretStart,secretLength);
    key.setModulus(modBuffer, modOff, modLength);
    rsaCipher.init(key,Cipher.MODE_DECRYPT);
    KMRsa2048NoDigestSignature inst = new KMRsa2048NoDigestSignature(rsaCipher,(byte)padding,
      modBuffer,modOff,modLength);
    return inst;
  }

   
  public Signature createEcSigner(short digest, byte[] secret, short secretStart, short secretLength) {
  	short alg = mapSignature256Alg(KMType.EC,(byte)0);
  	Signature ecSigner;
  	if(digest == KMType.DIGEST_NONE) {
  		ecSigner = new KMEcdsa256NoDigestSignature(Signature.MODE_SIGN, secret, secretStart, secretLength);
  	} else {
  		ECPrivateKey key = (ECPrivateKey) KeyBuilder.buildKey(KeyBuilder.TYPE_EC_FP_PRIVATE, KeyBuilder.LENGTH_EC_FP_256, false);
  		key.setS(secret,secretStart,secretLength);
  		ecSigner = Signature.getInstance((byte)alg,false);
  		ecSigner.init(key,Signature.MODE_SIGN);
  	}
    return ecSigner;
  }


  public KMCipher createSymmetricCipher(short alg, short purpose, short blockMode, short padding, byte[] secret,
                                        short secretStart, short secretLength,
                                        byte[] ivBuffer, short ivStart, short ivLength) {
    Key key = null;
    Cipher symmCipher = null;
    short len = 0;
    switch (secretLength) {
      case 32:
        len = KeyBuilder.LENGTH_AES_256;
        break;
      case 16:
        len = KeyBuilder.LENGTH_AES_128;
        break;
      case 24:
        len = KeyBuilder.LENGTH_DES3_3KEY;
        break;
      default:
        CryptoException.throwIt(CryptoException.ILLEGAL_VALUE);
        break;
    }
    short cipherAlg = mapCipherAlg((byte)alg,(byte)padding,(byte)blockMode);
    switch(cipherAlg){
      case Cipher.ALG_AES_BLOCK_128_CBC_NOPAD:
        key = KeyBuilder.buildKey(KeyBuilder.TYPE_AES,len,false);
        ((AESKey) key).setKey(secret,secretStart);
        symmCipher = Cipher.getInstance((byte)cipherAlg, false);
        symmCipher.init(key, mapPurpose(purpose), ivBuffer, ivStart, ivLength);
        break;
      case Cipher.ALG_AES_BLOCK_128_ECB_NOPAD:
        key = KeyBuilder.buildKey(KeyBuilder.TYPE_AES,len,false);
        ((AESKey) key).setKey(secret,secretStart);
        symmCipher = Cipher.getInstance((byte)cipherAlg, false);
        symmCipher.init(key, mapPurpose(purpose));
        break;
      case Cipher.ALG_DES_CBC_NOPAD:
        key = KeyBuilder.buildKey(KeyBuilder.TYPE_DES,len,false);
        ((DESKey) key).setKey(secret,secretStart);
        symmCipher = Cipher.getInstance((byte)cipherAlg, false);
        //While sending back the iv send only 8 bytes.
        symmCipher.init(key, mapPurpose(purpose), ivBuffer, ivStart, (short)8);
        break;
      case Cipher.ALG_DES_ECB_NOPAD:
        key = KeyBuilder.buildKey(KeyBuilder.TYPE_DES,len,false);
        ((DESKey) key).setKey(secret,secretStart);
        symmCipher = Cipher.getInstance((byte)cipherAlg, false);
        symmCipher.init(key, mapPurpose(purpose));
        break;
      case Cipher.ALG_AES_CTR: // uses SUNJCE
        return createAesCtrCipherNoPad(purpose, secret,secretStart,secretLength,ivBuffer,ivStart,ivLength);
      default://This should never happen
        CryptoException.throwIt(CryptoException.NO_SUCH_ALGORITHM);
        break;
    }
    KMCipherImpl cipher = new KMCipherImpl(symmCipher);
    cipher.setCipherAlgorithm(alg);
    cipher.setPaddingAlgorithm(padding);
    cipher.setMode(purpose);
    cipher.setBlockMode(blockMode);
    return cipher;
  }
  private byte mapPurpose(short purpose){
    switch(purpose){
      case KMType.ENCRYPT:
        return Cipher.MODE_ENCRYPT;
      case KMType.DECRYPT:
        return Cipher.MODE_DECRYPT;
      case KMType.SIGN:
          return Signature.MODE_SIGN;
      case KMType.VERIFY:
        return Signature.MODE_VERIFY;
    }
    return -1;
  }

  private byte mapSignature256Alg(byte alg, byte padding){
    switch(alg){
      case KMType.RSA:
        switch(padding){
          case KMType.RSA_PKCS1_1_5_SIGN:
              return Signature.ALG_RSA_SHA_256_PKCS1;
          case KMType.RSA_PSS:
            return Signature.ALG_RSA_SHA_256_PKCS1_PSS;
        }
        break;
      case KMType.EC:
        return Signature.ALG_ECDSA_SHA_256;
      case KMType.HMAC:
        return Signature.ALG_HMAC_SHA_256;
    }
    return -1;
  }

  private byte mapCipherAlg(byte alg, byte padding, byte blockmode){
    switch(alg){
      case KMType.AES:
        switch(blockmode){
          case KMType.ECB:
              return Cipher.ALG_AES_BLOCK_128_ECB_NOPAD;
          case KMType.CBC:
            return Cipher.ALG_AES_BLOCK_128_CBC_NOPAD;
          case KMType.CTR:
            return Cipher.ALG_AES_CTR;
          case KMType.GCM:
            return AEADCipher.ALG_AES_GCM;
        }
        break;
      case KMType.DES:
        switch(blockmode){
          case KMType.ECB:
            return Cipher.ALG_DES_ECB_NOPAD;
          case KMType.CBC:
            return Cipher.ALG_DES_CBC_NOPAD;
        }
        break;
      case KMType.RSA:
        switch(padding){
          case KMType.PADDING_NONE:
            return Cipher.ALG_RSA_NOPAD;
          case KMType.RSA_PKCS1_1_5_ENCRYPT:
            return Cipher.ALG_RSA_PKCS1;
          case KMType.RSA_OAEP:
            return Cipher.ALG_RSA_PKCS1_OAEP;
        }
        break;
    }
    return -1;
  }

  private KMCipher createAesCtrCipherNoPad(short mode, byte[] secret, short secretStart, short secretLength, byte[] ivBuffer, short ivStart, short ivLength) {
    if(secretLength != 16 && secretLength != 32){
      CryptoException.throwIt(CryptoException.ILLEGAL_VALUE);
    }
    if(ivLength != 16){
      CryptoException.throwIt(CryptoException.ILLEGAL_VALUE);
    }
    if(mode != KMType.ENCRYPT && mode != KMType.DECRYPT){
      CryptoException.throwIt(CryptoException.ILLEGAL_VALUE);
    }
    //Create the sun jce compliant aes key
    byte[] keyMaterial = new byte[secretLength];
    Util.arrayCopyNonAtomic(secret,secretStart,keyMaterial,(short)0,secretLength);
    java.security.Key aesKey = new SecretKeySpec(keyMaterial,(short)0,keyMaterial.length, "AES");
    // Create the cipher
    javax.crypto.Cipher cipher = null;
    try {
      cipher = javax.crypto.Cipher.getInstance("AES/CTR/NoPadding", "SunJCE");
    } catch (NoSuchAlgorithmException e) {
      e.printStackTrace();
      CryptoException.throwIt(CryptoException.NO_SUCH_ALGORITHM);
    } catch (NoSuchProviderException e) {
      e.printStackTrace();
      CryptoException.throwIt(CryptoException.INVALID_INIT);
    } catch (NoSuchPaddingException e) {
      e.printStackTrace();
      CryptoException.throwIt(CryptoException.ILLEGAL_VALUE);
    }
    // Copy nonce
    byte[] iv = new byte[ivLength];
    Util.arrayCopyNonAtomic(ivBuffer,ivStart,iv,(short)0,ivLength);
    // Init Cipher
    IvParameterSpec ivSpec = new IvParameterSpec(iv);
    try {
      if(mode == KMType.ENCRYPT) cipher.init(javax.crypto.Cipher.ENCRYPT_MODE, aesKey, ivSpec);
      else cipher.init(javax.crypto.Cipher.DECRYPT_MODE, aesKey, ivSpec);
    } catch (InvalidKeyException e) {
      e.printStackTrace();
      CryptoException.throwIt(CryptoException.INVALID_INIT);
    } catch (InvalidAlgorithmParameterException e) {
      e.printStackTrace();
      CryptoException.throwIt(CryptoException.NO_SUCH_ALGORITHM);
    }
    KMCipherImpl ret = new KMCipherImpl(cipher);
    ret.setCipherAlgorithm(KMType.AES);
    ret.setMode(mode);
    ret.setPaddingAlgorithm((short)0);
    ret.setBlockMode(KMType.CTR);
    return ret;
  }

  public Signature createHmacSignerVerifier(short purpose, short digest, byte[] secret, short secretStart, short secretLength) {
    short alg = Signature.ALG_HMAC_SHA_256;
    if(digest != KMType.SHA2_256) CryptoException.throwIt(CryptoException.ILLEGAL_VALUE);
    Signature hmacSignerVerifier = Signature.getInstance((byte)alg,false);
    HMACKey key = (HMACKey) KeyBuilder.buildKey(KeyBuilder.TYPE_HMAC, (short)(secretLength*8), false);
    key.setKey(secret,secretStart,secretLength);
    hmacSignerVerifier.init(key,(byte)purpose);
    return hmacSignerVerifier;
  }
   
  public KMCipher createAesGcmCipher(short mode, short tagLen, byte[] secret, short secretStart, short secretLength,
                                     byte[] ivBuffer, short ivStart, short ivLength) {
    if(secretLength != 16 && secretLength != 32){
      CryptoException.throwIt(CryptoException.ILLEGAL_VALUE);
    }
    if(ivLength != AES_GCM_NONCE_LENGTH){
      CryptoException.throwIt(CryptoException.ILLEGAL_VALUE);
    }
    if(mode != KMType.ENCRYPT && mode != KMType.DECRYPT){
      CryptoException.throwIt(CryptoException.ILLEGAL_VALUE);
    }
    //Create the sun jce compliant aes key
    byte[] keyMaterial = new byte[secretLength];
    Util.arrayCopyNonAtomic(secret,secretStart,keyMaterial,(short)0,secretLength);
    java.security.Key aesKey = new SecretKeySpec(keyMaterial,(short)0,keyMaterial.length, "AES");
    // Create the cipher
    javax.crypto.Cipher cipher = null;
    try {
      cipher = javax.crypto.Cipher.getInstance("AES/GCM/NoPadding", "SunJCE");
    } catch (NoSuchAlgorithmException e) {
      e.printStackTrace();
      CryptoException.throwIt(CryptoException.NO_SUCH_ALGORITHM);
    } catch (NoSuchProviderException e) {
      e.printStackTrace();
      CryptoException.throwIt(CryptoException.INVALID_INIT);
    } catch (NoSuchPaddingException e) {
      e.printStackTrace();
      CryptoException.throwIt(CryptoException.ILLEGAL_VALUE);
    }
    // Copy nonce
    byte[] iv = new byte[AES_GCM_NONCE_LENGTH];
    Util.arrayCopyNonAtomic(ivBuffer,ivStart,iv,(short)0,AES_GCM_NONCE_LENGTH);
    // Init Cipher
    GCMParameterSpec spec = new GCMParameterSpec(tagLen, iv,(short)0,AES_GCM_NONCE_LENGTH);
    try {
      if(mode == KMType.ENCRYPT)mode = javax.crypto.Cipher.ENCRYPT_MODE;
      else mode = javax.crypto.Cipher.DECRYPT_MODE;
      cipher.init(mode, aesKey, spec);
    } catch (InvalidKeyException e) {
      e.printStackTrace();
      CryptoException.throwIt(CryptoException.INVALID_INIT);
    } catch (InvalidAlgorithmParameterException e) {
      e.printStackTrace();
      CryptoException.throwIt(CryptoException.NO_SUCH_ALGORITHM);
    }
    KMCipherImpl ret = new KMCipherImpl(cipher);
    ret.setCipherAlgorithm(KMType.AES);
    ret.setMode(mode);
    ret.setPaddingAlgorithm((short)0);
    ret.setBlockMode(KMType.GCM);
    return ret;
  }

  private void initEntropyPool(byte[] pool) {
    byte index = 0;
    RandomData trng;
    while (index < rngCounter.length) {
      rngCounter[index++] = 0;
    }
    try {
      trng = RandomData.getInstance(RandomData.ALG_TRNG);
      trng.nextBytes(pool, (short) 0, (short) pool.length);
    } catch (CryptoException exp) {
      if (exp.getReason() == CryptoException.NO_SUCH_ALGORITHM) {
        // simulator does not support TRNG algorithm. So, PRNG algorithm (deprecated) is used.
        trng = RandomData.getInstance(RandomData.ALG_PSEUDO_RANDOM);
        trng.nextBytes(pool, (short) 0, (short) pool.length);
      } else {
        ISOException.throwIt(ISO7816.SW_UNKNOWN);
      }
    }
  }

  // Generate a secure random number from existing entropy pool. This uses aes ecb algorithm with
  // 8 byte rngCounter and 16 byte block size.
  @Override
  public void newRandomNumber(byte[] num, short startOff, short length) {
    KMRepository repository = KMRepository.instance();
    byte[] bufPtr = repository.getHeap();
    short countBufInd = repository.alloc(KMKeymasterApplet.AES_BLOCK_SIZE);
    short randBufInd = repository.alloc(KMKeymasterApplet.AES_BLOCK_SIZE);
    short len = KMKeymasterApplet.AES_BLOCK_SIZE;
    aesRngKey.setKey(entropyPool, (short) 0);
    aesRngCipher.init(aesRngKey, Cipher.MODE_ENCRYPT, aesICV, (short) 0, (short) 16);
    while (length > 0) {
      if (length < len) len = length;
      // increment rngCounter by one
      incrementCounter();
      // copy the 8 byte rngCounter into the 16 byte rngCounter buffer.
      Util.arrayCopy(rngCounter, (short) 0, bufPtr, countBufInd, (short) rngCounter.length);
      // encrypt the rngCounter buffer with existing entropy which forms the aes key.
      aesRngCipher.doFinal(
          bufPtr, countBufInd, KMKeymasterApplet.AES_BLOCK_SIZE, bufPtr, randBufInd);
      // copy the encrypted rngCounter block to buffer passed in the argument
      Util.arrayCopy(bufPtr, randBufInd, num, startOff, len);
      length = (short) (length - len);
      startOff = (short) (startOff + len);
    }
  }

  // increment 8 byte rngCounter by one
  private void incrementCounter() {
    // start with least significant byte
    short index = (short) (rngCounter.length - 1);
    while (index >= 0) {
      // if the msb of current byte is set then it will be negative
      if (rngCounter[index] < 0) {
        // then increment the rngCounter
        rngCounter[index]++;
        // is the msb still set? i.e. no carry over
        if (rngCounter[index] < 0) break; // then break
        else index--; // else go to the higher order byte
      } else {
        // if msb is not set then increment the rngCounter
        rngCounter[index]++;
        break;
      }
    }
  }

  @Override
  public void addRngEntropy(byte[] num, short offset, short length) {
    // Maximum length can be 256 bytes. But currently we support max 32 bytes seed.
    // Get existing entropy pool.
    if (length > 32) length = 32;
    // Create new temporary pool.
    // Populate the new pool with the entropy which is derived from current entropy pool.
    newRandomNumber(rndNum, (short) 0, (short) entropyPool.length);
    // Copy the entropy to the current pool - updates the entropy pool.
    Util.arrayCopy(rndNum, (short) 0, entropyPool, (short) 0, (short) entropyPool.length);
    short index = 0;
    short randIndex = 0;
    // XOR the seed received from the master in the entropy pool - 16 bytes (entPool.length).
    // at a time.
    while (index < length) {
      entropyPool[randIndex] = (byte) (entropyPool[randIndex] ^ num[(short) (offset + index)]);
      randIndex++;
      index++;
      if (randIndex >= entropyPool.length) {
        randIndex = 0;
      }
    }
  }

<<<<<<< HEAD
   
  public KMCipher createRsaCipher(short padding, short digest, byte[] modBuffer, short modOff, short modLength) {
    byte cipherAlg = mapCipherAlg(KMType.RSA, (byte)padding, (byte)0);
    if (cipherAlg == Cipher.ALG_RSA_PKCS1_OAEP) {
      return createRsaOAEP256Cipher(KMType.ENCRYPT, (byte)digest, null,(short)0,(short)0,modBuffer,modOff,modLength);
    }
    Cipher rsaCipher = Cipher.getInstance(cipherAlg,false);
    RSAPublicKey key = (RSAPublicKey) KeyBuilder.buildKey(KeyBuilder.TYPE_RSA_PUBLIC, KeyBuilder.LENGTH_RSA_2048, false);
    byte[] exponent = new byte[]{0x01,0x00,0x01};
    key.setExponent(exponent,(short)0,(short)3);
    key.setModulus(modBuffer, modOff, modLength);
    rsaCipher.init(key,Cipher.MODE_ENCRYPT);
    KMCipherImpl inst = new KMCipherImpl(rsaCipher);
    inst.setCipherAlgorithm(KMType.RSA);
    inst.setMode(KMType.ENCRYPT);
    inst.setPaddingAlgorithm(padding);
    return inst;
  }

  public Signature createRsaVerifier(short digest, short padding, byte[] modBuffer, short modOff, short modLength) {
    short alg = mapSignature256Alg(KMType.RSA,(byte)padding);
    if(digest == KMType.DIGEST_NONE || padding == KMType.PADDING_NONE) CryptoException.throwIt(CryptoException.NO_SUCH_ALGORITHM);
    Signature rsaVerifier = Signature.getInstance((byte)alg, false);
    RSAPublicKey key = (RSAPublicKey) KeyBuilder.buildKey(KeyBuilder.TYPE_RSA_PUBLIC, KeyBuilder.LENGTH_RSA_2048, false);
    byte[] exponent = new byte[]{0x01,0x00,0x01};
    key.setExponent(exponent,(short)0,(short)3);
    key.setModulus(modBuffer, modOff, modLength);
    rsaVerifier.init(key,Signature.MODE_VERIFY);
    return rsaVerifier;
  }

  public Signature createEcVerifier(short digest, byte[] pubKey, short pubKeyStart, short pubKeyLength) {
    short alg = mapSignature256Alg(KMType.EC, (byte)0);
    Signature ecVerifier;
    if(digest == KMType.DIGEST_NONE) {
    	ecVerifier = new KMEcdsa256NoDigestSignature(Signature.MODE_VERIFY, pubKey, pubKeyStart, pubKeyLength);
    } else {
    	ECPublicKey key = (ECPublicKey) KeyBuilder.buildKey(KeyBuilder.TYPE_EC_FP_PUBLIC, KeyBuilder.LENGTH_EC_FP_256, false);
    	key.setW(pubKey,pubKeyStart,pubKeyLength);
    	ecVerifier = Signature.getInstance((byte)alg,false);
    	ecVerifier.init(key,Signature.MODE_VERIFY);
    }
    return ecVerifier;
  }

=======
>>>>>>> d97435e6
  @Override
  public KMAttestationCert getAttestationCert(boolean rsaCert) {
    return KMAttestationCertImpl.instance(rsaCert);
  }

  public short readCertificateChain(byte[] buf, short offset) {
    short len = Util.getShort(certificateChain, (short)0);
    Util.arrayCopyNonAtomic(certificateChain, (short)2, buf, offset, len);
    return len;
  }

  @Override
  public short getCertificateChainLength() {
   return Util.getShort(certificateChain, (short)0);
  }

  @Override
  public short ecSign256(KMAttestationKey attestationKey,
      byte[] inputDataBuf, short inputDataStart, short inputDataLength,
      byte[] outputDataBuf, short outputDataStart) {

    ECPrivateKey key = ((KMECPrivateKey)attestationKey).getPrivateKey();

    Signature signer = Signature
        .getInstance(Signature.ALG_ECDSA_SHA_256, false);
    signer.init(key, Signature.MODE_SIGN);
    return signer.sign(inputDataBuf, inputDataStart, inputDataLength,
        outputDataBuf, outputDataStart);
  }

  @Override
  public void clearCertificateChain() {
    JCSystem.beginTransaction();
    Util.arrayFillNonAtomic(certificateChain, (short)0, CERT_CHAIN_MAX_SIZE, (byte) 0);
    JCSystem.commitTransaction();
  }

  @Override
  public void persistPartialCertificateChain(byte[] buf, short offset,
      short len, short totalLen) {
    //  _____________________________________________________
    // | 2 Bytes | 1 Byte | 3 Bytes | Cert1 | 3 Bytes | Cert2|...
    // |_________|________|_________|_______|_________|______|
    // First two bytes holds the length of the total buffer.
    // CBOR format:
    // Next single byte holds the array header.
    // Next 3 bytes holds the Byte array header with the cert1 length.
    // Next 3 bytes holds the Byte array header with the cert2 length.
    if (totalLen > (short) (CERT_CHAIN_MAX_SIZE - 2)) {
      KMException.throwIt(KMError.INVALID_INPUT_LENGTH);
    }
    short persistedLen = Util.getShort(certificateChain, (short) 0);
    if (persistedLen > totalLen) {
      KMException.throwIt(KMError.INVALID_INPUT_LENGTH);
    }
    JCSystem.beginTransaction();
    Util.setShort(certificateChain, (short) 0, (short) (len + persistedLen));
    Util.arrayCopyNonAtomic(buf, offset, certificateChain,
            (short) (persistedLen+2), len);
    JCSystem.commitTransaction();
  }

  @Override
  public boolean isBootSignalEventSupported() {
    return false;
  }

  @Override
  public boolean isDeviceRebooted() {
    return false;
  }

  @Override
  public void clearDeviceBooted(boolean resetBootFlag) {
  }

  @Override
  public void onSave(Element ele) {
  }

  @Override
  public void onRestore(Element ele) {
  }

  @Override
  public short getBackupPrimitiveByteCount() {
    return 0;
  }

  @Override
  public short getBackupObjectCount() {
    return 0;
  }

  @Override
  public boolean isUpgrading() {
    return false;
  }

  @Override
  public KMMasterKey createMasterKey(short keySizeBits) {
    if (masterKey == null) {
      AESKey key = (AESKey) KeyBuilder.buildKey(
              KeyBuilder.TYPE_AES, keySizeBits, false);
      masterKey = new KMAESKey(key);
      short keyLen = (short) (keySizeBits / 8);
      byte[] keyData  = new byte[keyLen];
      getTrueRandomNumber(keyData, (short) 0, keyLen);
      masterKey.setKey(keyData, (short) 0);
    }
    return masterKey;
  }

  @Override
  public KMAttestationKey createAttestationKey(byte[] keyData, short offset,
          short length) {
    if (attestationKey == null) {
      // Strongbox supports only P-256 curve for EC key.
      KeyPair ecKeyPair = new KeyPair(KeyPair.ALG_EC_FP, KeyBuilder.LENGTH_EC_FP_256);
      attestationKey = new KMECPrivateKey(ecKeyPair);
    }
    attestationKey.setS(keyData, offset, length);
    return attestationKey;
  }

  @Override
  public KMPreSharedKey createPresharedKey(byte[] keyData, short offset, short length) {
    short lengthInBits = (short)(length * 8);
    if ((lengthInBits % 8 != 0) || !(lengthInBits >= 64 && lengthInBits <= 512)) {
      CryptoException.throwIt(CryptoException.ILLEGAL_VALUE);
    }
    if (preSharedKey == null) {
      HMACKey key = (HMACKey) KeyBuilder.buildKey(KeyBuilder.TYPE_HMAC, lengthInBits,
              false);
      preSharedKey = new KMHmacKey(key);
    }
    preSharedKey.setKey(keyData, offset, length);
    return preSharedKey;
  }

  @Override
  public KMMasterKey getMasterKey() {
    return (KMMasterKey) masterKey;
  }

  @Override
  public KMAttestationKey getAttestationKey() {
    return (KMAttestationKey) attestationKey;
  }

  @Override
  public KMPreSharedKey getPresharedKey() {
    return (KMPreSharedKey) preSharedKey;
  }
}<|MERGE_RESOLUTION|>--- conflicted
+++ resolved
@@ -1064,54 +1064,6 @@
     }
   }
 
-<<<<<<< HEAD
-   
-  public KMCipher createRsaCipher(short padding, short digest, byte[] modBuffer, short modOff, short modLength) {
-    byte cipherAlg = mapCipherAlg(KMType.RSA, (byte)padding, (byte)0);
-    if (cipherAlg == Cipher.ALG_RSA_PKCS1_OAEP) {
-      return createRsaOAEP256Cipher(KMType.ENCRYPT, (byte)digest, null,(short)0,(short)0,modBuffer,modOff,modLength);
-    }
-    Cipher rsaCipher = Cipher.getInstance(cipherAlg,false);
-    RSAPublicKey key = (RSAPublicKey) KeyBuilder.buildKey(KeyBuilder.TYPE_RSA_PUBLIC, KeyBuilder.LENGTH_RSA_2048, false);
-    byte[] exponent = new byte[]{0x01,0x00,0x01};
-    key.setExponent(exponent,(short)0,(short)3);
-    key.setModulus(modBuffer, modOff, modLength);
-    rsaCipher.init(key,Cipher.MODE_ENCRYPT);
-    KMCipherImpl inst = new KMCipherImpl(rsaCipher);
-    inst.setCipherAlgorithm(KMType.RSA);
-    inst.setMode(KMType.ENCRYPT);
-    inst.setPaddingAlgorithm(padding);
-    return inst;
-  }
-
-  public Signature createRsaVerifier(short digest, short padding, byte[] modBuffer, short modOff, short modLength) {
-    short alg = mapSignature256Alg(KMType.RSA,(byte)padding);
-    if(digest == KMType.DIGEST_NONE || padding == KMType.PADDING_NONE) CryptoException.throwIt(CryptoException.NO_SUCH_ALGORITHM);
-    Signature rsaVerifier = Signature.getInstance((byte)alg, false);
-    RSAPublicKey key = (RSAPublicKey) KeyBuilder.buildKey(KeyBuilder.TYPE_RSA_PUBLIC, KeyBuilder.LENGTH_RSA_2048, false);
-    byte[] exponent = new byte[]{0x01,0x00,0x01};
-    key.setExponent(exponent,(short)0,(short)3);
-    key.setModulus(modBuffer, modOff, modLength);
-    rsaVerifier.init(key,Signature.MODE_VERIFY);
-    return rsaVerifier;
-  }
-
-  public Signature createEcVerifier(short digest, byte[] pubKey, short pubKeyStart, short pubKeyLength) {
-    short alg = mapSignature256Alg(KMType.EC, (byte)0);
-    Signature ecVerifier;
-    if(digest == KMType.DIGEST_NONE) {
-    	ecVerifier = new KMEcdsa256NoDigestSignature(Signature.MODE_VERIFY, pubKey, pubKeyStart, pubKeyLength);
-    } else {
-    	ECPublicKey key = (ECPublicKey) KeyBuilder.buildKey(KeyBuilder.TYPE_EC_FP_PUBLIC, KeyBuilder.LENGTH_EC_FP_256, false);
-    	key.setW(pubKey,pubKeyStart,pubKeyLength);
-    	ecVerifier = Signature.getInstance((byte)alg,false);
-    	ecVerifier.init(key,Signature.MODE_VERIFY);
-    }
-    return ecVerifier;
-  }
-
-=======
->>>>>>> d97435e6
   @Override
   public KMAttestationCert getAttestationCert(boolean rsaCert) {
     return KMAttestationCertImpl.instance(rsaCert);
