/*
 * Copyright(C) 2020 The Android Open Source Project
 *
 * Licensed under the Apache License, Version 2.0 (the "License");
 * you may not use this file except in compliance with the License.
 * You may obtain a copy of the License at
 *
 *      http://www.apache.org/licenses/LICENSE-2.0
 *
 * Unless required by applicable law or agreed to in writing, software
 * distributed under the License is distributed on an "AS IS" BASIS,
 * WITHOUT WARRANTIES OR CONDITIONS OF ANY KIND, either express or implied.
 * See the License for the specific language governing permissions and
 * limitations under the License.
 */

package com.android.javacard.test;

import com.android.javacard.keymaster.KMArray;
import com.android.javacard.keymaster.KMBoolTag;
import com.android.javacard.keymaster.KMByteBlob;
import com.android.javacard.keymaster.KMByteTag;
import com.android.javacard.keymaster.KMJCardSimApplet;
import com.android.javacard.keymaster.KMJCardSimulator;
import com.android.javacard.keymaster.KMSEProvider;
import com.android.javacard.keymaster.KMDecoder;
import com.android.javacard.keymaster.KMEncoder;
import com.android.javacard.keymaster.KMEnum;
import com.android.javacard.keymaster.KMEnumArrayTag;
import com.android.javacard.keymaster.KMEnumTag;
import com.android.javacard.keymaster.KMError;
import com.android.javacard.keymaster.KMHardwareAuthToken;
import com.android.javacard.keymaster.KMHmacSharingParameters;
import com.android.javacard.keymaster.KMInteger;
import com.android.javacard.keymaster.KMIntegerTag;
import com.android.javacard.keymaster.KMKeyCharacteristics;
import com.android.javacard.keymaster.KMKeyParameters;
import com.android.javacard.keymaster.KMKeymasterApplet;
import com.android.javacard.keymaster.KMRepository;
import com.android.javacard.keymaster.KMType;
import com.android.javacard.keymaster.KMVerificationToken;
import com.licel.jcardsim.smartcardio.CardSimulator;
import com.licel.jcardsim.utils.AIDUtil;

import javacard.framework.AID;
import javacard.framework.Util;
import javacard.security.ECPublicKey;
import javacard.security.KeyBuilder;
import javacard.security.KeyPair;
import javacard.security.RSAPublicKey;
import javacard.security.Signature;
import javacardx.crypto.Cipher;

import java.math.BigInteger;
import java.security.AlgorithmParameters;
import java.security.InvalidAlgorithmParameterException;
import java.security.InvalidKeyException;
import java.security.KeyFactory;
import java.security.NoSuchAlgorithmException;
import java.security.NoSuchProviderException;
import java.security.SignatureException;
import java.security.spec.ECGenParameterSpec;
import java.security.spec.ECParameterSpec;
import java.security.spec.ECPoint;
import java.security.spec.ECPublicKeySpec;
import java.security.spec.InvalidKeySpecException;
import java.security.spec.InvalidParameterSpecException;
import java.security.spec.MGF1ParameterSpec;
import java.security.spec.RSAPublicKeySpec;
import java.util.Arrays;
import java.util.Random;

import javax.crypto.BadPaddingException;
import javax.crypto.IllegalBlockSizeException;
import javax.crypto.NoSuchPaddingException;
import javax.crypto.spec.OAEPParameterSpec;
import javax.crypto.spec.PSource;
import javax.smartcardio.CommandAPDU;
import javax.smartcardio.ResponseAPDU;

import org.junit.Assert;
import org.junit.Test;

public class KMFunctionalTest {

  private static final byte INS_BEGIN_KM_CMD = 0x00;
  private static final byte INS_PROVISION_ATTESTATION_KEY_CMD = INS_BEGIN_KM_CMD + 1; //0x01
  private static final byte INS_PROVISION_ATTESTATION_CERT_CHAIN_CMD = INS_BEGIN_KM_CMD + 2; //0x02
  private static final byte INS_PROVISION_ATTESTATION_CERT_PARAMS_CMD = INS_BEGIN_KM_CMD + 3; //0x03
  private static final byte INS_PROVISION_ATTEST_IDS_CMD = INS_BEGIN_KM_CMD + 4; //0x04
  private static final byte INS_PROVISION_PRESHARED_SECRET_CMD = INS_BEGIN_KM_CMD + 5; //0x05
  private static final byte INS_SET_BOOT_PARAMS_CMD = INS_BEGIN_KM_CMD + 6; //0x06
  private static final byte INS_LOCK_PROVISIONING_CMD = INS_BEGIN_KM_CMD + 7; //0x07
  private static final byte INS_GET_PROVISION_STATUS_CMD = INS_BEGIN_KM_CMD + 8; //0x08
  // Top 32 commands are reserved for provisioning.
  private static final byte INS_END_KM_PROVISION_CMD = 0x20;

  private static final byte INS_GENERATE_KEY_CMD = INS_END_KM_PROVISION_CMD + 1;  //0x21
  private static final byte INS_IMPORT_KEY_CMD = INS_END_KM_PROVISION_CMD + 2;    //0x22
  private static final byte INS_IMPORT_WRAPPED_KEY_CMD = INS_END_KM_PROVISION_CMD + 3; //0x23
  private static final byte INS_EXPORT_KEY_CMD = INS_END_KM_PROVISION_CMD + 4; //0x24
  private static final byte INS_ATTEST_KEY_CMD = INS_END_KM_PROVISION_CMD + 5; //0x25
  private static final byte INS_UPGRADE_KEY_CMD = INS_END_KM_PROVISION_CMD + 6; //0x26
  private static final byte INS_DELETE_KEY_CMD = INS_END_KM_PROVISION_CMD + 7; //0x27
  private static final byte INS_DELETE_ALL_KEYS_CMD = INS_END_KM_PROVISION_CMD + 8; //0x28
  private static final byte INS_ADD_RNG_ENTROPY_CMD = INS_END_KM_PROVISION_CMD + 9; //0x29
  private static final byte INS_COMPUTE_SHARED_HMAC_CMD = INS_END_KM_PROVISION_CMD + 10; //0x2A
  private static final byte INS_DESTROY_ATT_IDS_CMD = INS_END_KM_PROVISION_CMD + 11;  //0x2B
  private static final byte INS_VERIFY_AUTHORIZATION_CMD = INS_END_KM_PROVISION_CMD + 12; //0x2C
  private static final byte INS_GET_HMAC_SHARING_PARAM_CMD = INS_END_KM_PROVISION_CMD + 13; //0x2D
  private static final byte INS_GET_KEY_CHARACTERISTICS_CMD = INS_END_KM_PROVISION_CMD + 14; //0x2E
  private static final byte INS_GET_HW_INFO_CMD = INS_END_KM_PROVISION_CMD + 15; //0x2F
  private static final byte INS_BEGIN_OPERATION_CMD = INS_END_KM_PROVISION_CMD + 16;  //0x30
  private static final byte INS_UPDATE_OPERATION_CMD = INS_END_KM_PROVISION_CMD + 17;  //0x31
  private static final byte INS_FINISH_OPERATION_CMD = INS_END_KM_PROVISION_CMD + 18; //0x32
  private static final byte INS_ABORT_OPERATION_CMD = INS_END_KM_PROVISION_CMD + 19; //0x33
  private static final byte INS_DEVICE_LOCKED_CMD = INS_END_KM_PROVISION_CMD + 20;//0x34
  private static final byte INS_EARLY_BOOT_ENDED_CMD = INS_END_KM_PROVISION_CMD + 21; //0x35
  private static final byte INS_GET_CERT_CHAIN_CMD = INS_END_KM_PROVISION_CMD + 22; //0x36

  private static final byte[] kEcPrivKey = {
      (byte) 0x21, (byte) 0xe0, (byte) 0x86, (byte) 0x43, (byte) 0x2a,
      (byte) 0x15, (byte) 0x19, (byte) 0x84, (byte) 0x59, (byte) 0xcf,
      (byte) 0x36, (byte) 0x3a, (byte) 0x50, (byte) 0xfc, (byte) 0x14,
      (byte) 0xc9, (byte) 0xda, (byte) 0xad, (byte) 0xf9, (byte) 0x35,
      (byte) 0xf5, (byte) 0x27, (byte) 0xc2, (byte) 0xdf, (byte) 0xd7,
      (byte) 0x1e, (byte) 0x4d, (byte) 0x6d, (byte) 0xbc, (byte) 0x42,
      (byte) 0xe5, (byte) 0x44};
  private static final byte[] kEcPubKey = {
      (byte) 0x04, (byte) 0xeb, (byte) 0x9e, (byte) 0x79, (byte) 0xf8,
      (byte) 0x42, (byte) 0x63, (byte) 0x59, (byte) 0xac, (byte) 0xcb,
      (byte) 0x2a, (byte) 0x91, (byte) 0x4c, (byte) 0x89, (byte) 0x86,
      (byte) 0xcc, (byte) 0x70, (byte) 0xad, (byte) 0x90, (byte) 0x66,
      (byte) 0x93, (byte) 0x82, (byte) 0xa9, (byte) 0x73, (byte) 0x26,
      (byte) 0x13, (byte) 0xfe, (byte) 0xac, (byte) 0xcb, (byte) 0xf8,
      (byte) 0x21, (byte) 0x27, (byte) 0x4c, (byte) 0x21, (byte) 0x74,
      (byte) 0x97, (byte) 0x4a, (byte) 0x2a, (byte) 0xfe, (byte) 0xa5,
      (byte) 0xb9, (byte) 0x4d, (byte) 0x7f, (byte) 0x66, (byte) 0xd4,
      (byte) 0xe0, (byte) 0x65, (byte) 0x10, (byte) 0x66, (byte) 0x35,
      (byte) 0xbc, (byte) 0x53, (byte) 0xb7, (byte) 0xa0, (byte) 0xa3,
      (byte) 0xa6, (byte) 0x71, (byte) 0x58, (byte) 0x3e, (byte) 0xdb,
      (byte) 0x3e, (byte) 0x11, (byte) 0xae, (byte) 0x10, (byte) 0x14};

  private static final byte[] kEcAttestCert = {
      0x30, (byte) 0x82, (byte) 0x02, (byte) 0x78, (byte) 0x30, (byte) 0x82,
      (byte) 0x02, (byte) 0x1e, (byte) 0xa0, (byte) 0x03, (byte) 0x02,
      (byte) 0x01, (byte) 0x02, (byte) 0x02, (byte) 0x02, (byte) 0x10, 0x01,
      (byte) 0x30, (byte) 0x0a, (byte) 0x06, (byte) 0x08, (byte) 0x2a,
      (byte) 0x86, (byte) 0x48, (byte) 0xce, (byte) 0x3d, (byte) 0x04,
      (byte) 0x03, (byte) 0x02, (byte) 0x30, (byte) 0x81, (byte) 0x98, 0x31,
      (byte) 0x0b, (byte) 0x30, (byte) 0x09, (byte) 0x06, (byte) 0x03,
      (byte) 0x55, (byte) 0x04, (byte) 0x06, (byte) 0x13, (byte) 0x02,
      (byte) 0x55, (byte) 0x53, (byte) 0x31, (byte) 0x13, (byte) 0x30, 0x11,
      (byte) 0x06, (byte) 0x03, (byte) 0x55, (byte) 0x04, (byte) 0x08,
      (byte) 0x0c, (byte) 0x0a, (byte) 0x43, (byte) 0x61, (byte) 0x6c,
      (byte) 0x69, (byte) 0x66, (byte) 0x6f, (byte) 0x72, (byte) 0x6e, 0x69,
      (byte) 0x61, (byte) 0x31, (byte) 0x16, (byte) 0x30, (byte) 0x14,
      (byte) 0x06, (byte) 0x03, (byte) 0x55, (byte) 0x04, (byte) 0x07,
      (byte) 0x0c, (byte) 0x0d, (byte) 0x4d, (byte) 0x6f, (byte) 0x75, 0x6e,
      (byte) 0x74, (byte) 0x61, (byte) 0x69, (byte) 0x6e, (byte) 0x20,
      (byte) 0x56, (byte) 0x69, (byte) 0x65, (byte) 0x77, (byte) 0x31,
      (byte) 0x15, (byte) 0x30, (byte) 0x13, (byte) 0x06, (byte) 0x03, 0x55,
      (byte) 0x04, (byte) 0x0a, (byte) 0x0c, (byte) 0x0c, (byte) 0x47,
      (byte) 0x6f, (byte) 0x6f, (byte) 0x67, (byte) 0x6c, (byte) 0x65,
      (byte) 0x2c, (byte) 0x20, (byte) 0x49, (byte) 0x6e, (byte) 0x63, 0x2e,
      (byte) 0x31, (byte) 0x10, (byte) 0x30, (byte) 0x0e, (byte) 0x06,
      (byte) 0x03, (byte) 0x55, (byte) 0x04, (byte) 0x0b, (byte) 0x0c,
      (byte) 0x07, (byte) 0x41, (byte) 0x6e, (byte) 0x64, (byte) 0x72, 0x6f,
      (byte) 0x69, (byte) 0x64, (byte) 0x31, (byte) 0x33, (byte) 0x30,
      (byte) 0x31, (byte) 0x06, (byte) 0x03, (byte) 0x55, (byte) 0x04,
      (byte) 0x03, (byte) 0x0c, (byte) 0x2a, (byte) 0x41, (byte) 0x6e, 0x64,
      (byte) 0x72, (byte) 0x6f, (byte) 0x69, (byte) 0x64, (byte) 0x20,
      (byte) 0x4b, (byte) 0x65, (byte) 0x79, (byte) 0x73, (byte) 0x74,
      (byte) 0x6f, (byte) 0x72, (byte) 0x65, (byte) 0x20, (byte) 0x53, 0x6f,
      (byte) 0x66, (byte) 0x74, (byte) 0x77, (byte) 0x61, (byte) 0x72,
      (byte) 0x65, (byte) 0x20, (byte) 0x41, (byte) 0x74, (byte) 0x74,
      (byte) 0x65, (byte) 0x73, (byte) 0x74, (byte) 0x61, (byte) 0x74, 0x69,
      (byte) 0x6f, (byte) 0x6e, (byte) 0x20, (byte) 0x52, (byte) 0x6f,
      (byte) 0x6f, (byte) 0x74, (byte) 0x30, (byte) 0x1e, (byte) 0x17,
      (byte) 0x0d, (byte) 0x31, (byte) 0x36, (byte) 0x30, (byte) 0x31, 0x31,
      (byte) 0x31, (byte) 0x30, (byte) 0x30, (byte) 0x34, (byte) 0x36,
      (byte) 0x30, (byte) 0x39, (byte) 0x5a, (byte) 0x17, (byte) 0x0d,
      (byte) 0x32, (byte) 0x36, (byte) 0x30, (byte) 0x31, (byte) 0x30, 0x38,
      (byte) 0x30, (byte) 0x30, (byte) 0x34, (byte) 0x36, (byte) 0x30,
      (byte) 0x39, (byte) 0x5a, (byte) 0x30, (byte) 0x81, (byte) 0x88,
      (byte) 0x31, (byte) 0x0b, (byte) 0x30, (byte) 0x09, (byte) 0x06, 0x03,
      (byte) 0x55, (byte) 0x04, (byte) 0x06, (byte) 0x13, (byte) 0x02,
      (byte) 0x55, (byte) 0x53, (byte) 0x31, (byte) 0x13, (byte) 0x30,
      (byte) 0x11, (byte) 0x06, (byte) 0x03, (byte) 0x55, (byte) 0x04, 0x08,
      (byte) 0x0c, (byte) 0x0a, (byte) 0x43, (byte) 0x61, (byte) 0x6c,
      (byte) 0x69, (byte) 0x66, (byte) 0x6f, (byte) 0x72, (byte) 0x6e,
      (byte) 0x69, (byte) 0x61, (byte) 0x31, (byte) 0x15, (byte) 0x30, 0x13,
      (byte) 0x06, (byte) 0x03, (byte) 0x55, (byte) 0x04, (byte) 0x0a,
      (byte) 0x0c, (byte) 0x0c, (byte) 0x47, (byte) 0x6f, (byte) 0x6f,
      (byte) 0x67, (byte) 0x6c, (byte) 0x65, (byte) 0x2c, (byte) 0x20, 0x49,
      (byte) 0x6e, (byte) 0x63, (byte) 0x2e, (byte) 0x31, (byte) 0x10,
      (byte) 0x30, (byte) 0x0e, (byte) 0x06, (byte) 0x03, (byte) 0x55,
      (byte) 0x04, (byte) 0x0b, (byte) 0x0c, (byte) 0x07, (byte) 0x41, 0x6e,
      (byte) 0x64, (byte) 0x72, (byte) 0x6f, (byte) 0x69, (byte) 0x64,
      (byte) 0x31, (byte) 0x3b, (byte) 0x30, (byte) 0x39, (byte) 0x06,
      (byte) 0x03, (byte) 0x55, (byte) 0x04, (byte) 0x03, (byte) 0x0c, 0x32,
      (byte) 0x41, (byte) 0x6e, (byte) 0x64, (byte) 0x72, (byte) 0x6f,
      (byte) 0x69, (byte) 0x64, (byte) 0x20, (byte) 0x4b, (byte) 0x65,
      (byte) 0x79, (byte) 0x73, (byte) 0x74, (byte) 0x6f, (byte) 0x72, 0x65,
      (byte) 0x20, (byte) 0x53, (byte) 0x6f, (byte) 0x66, (byte) 0x74,
      (byte) 0x77, (byte) 0x61, (byte) 0x72, (byte) 0x65, (byte) 0x20,
      (byte) 0x41, (byte) 0x74, (byte) 0x74, (byte) 0x65, (byte) 0x73, 0x74,
      (byte) 0x61, (byte) 0x74, (byte) 0x69, (byte) 0x6f, (byte) 0x6e,
      (byte) 0x20, (byte) 0x49, (byte) 0x6e, (byte) 0x74, (byte) 0x65,
      (byte) 0x72, (byte) 0x6d, (byte) 0x65, (byte) 0x64, (byte) 0x69, 0x61,
      (byte) 0x74, (byte) 0x65, (byte) 0x30, (byte) 0x59, (byte) 0x30,
      (byte) 0x13, (byte) 0x06, (byte) 0x07, (byte) 0x2a, (byte) 0x86,
      (byte) 0x48, (byte) 0xce, (byte) 0x3d, (byte) 0x02, (byte) 0x01, 0x06,
      (byte) 0x08, (byte) 0x2a, (byte) 0x86, (byte) 0x48, (byte) 0xce,
      (byte) 0x3d, (byte) 0x03, (byte) 0x01, (byte) 0x07, (byte) 0x03,
      (byte) 0x42, (byte) 0x00, (byte) 0x04, (byte) 0xeb, (byte) 0x9e, 0x79,
      (byte) 0xf8, (byte) 0x42, (byte) 0x63, (byte) 0x59, (byte) 0xac,
      (byte) 0xcb, (byte) 0x2a, (byte) 0x91, (byte) 0x4c, (byte) 0x89,
      (byte) 0x86, (byte) 0xcc, (byte) 0x70, (byte) 0xad, (byte) 0x90, 0x66,
      (byte) 0x93, (byte) 0x82, (byte) 0xa9, (byte) 0x73, (byte) 0x26,
      (byte) 0x13, (byte) 0xfe, (byte) 0xac, (byte) 0xcb, (byte) 0xf8,
      (byte) 0x21, (byte) 0x27, (byte) 0x4c, (byte) 0x21, (byte) 0x74,
      (byte) 0x97, (byte) 0x4a, (byte) 0x2a, (byte) 0xfe, (byte) 0xa5,
      (byte) 0xb9, (byte) 0x4d, (byte) 0x7f, (byte) 0x66, (byte) 0xd4,
      (byte) 0xe0, (byte) 0x65, (byte) 0x10, (byte) 0x66, (byte) 0x35,
      (byte) 0xbc, 0x53, (byte) 0xb7, (byte) 0xa0, (byte) 0xa3, (byte) 0xa6,
      (byte) 0x71, (byte) 0x58, (byte) 0x3e, (byte) 0xdb, (byte) 0x3e,
      (byte) 0x11, (byte) 0xae, (byte) 0x10, (byte) 0x14, (byte) 0xa3,
      (byte) 0x66, 0x30, (byte) 0x64, (byte) 0x30, (byte) 0x1d, (byte) 0x06,
      (byte) 0x03, (byte) 0x55, (byte) 0x1d, (byte) 0x0e, (byte) 0x04,
      (byte) 0x16, (byte) 0x04, (byte) 0x14, (byte) 0x3f, (byte) 0xfc,
      (byte) 0xac, (byte) 0xd6, (byte) 0x1a, (byte) 0xb1, (byte) 0x3a,
      (byte) 0x9e, (byte) 0x81, (byte) 0x20, (byte) 0xb8, (byte) 0xd5,
      (byte) 0x25, (byte) 0x1c, (byte) 0xc5, (byte) 0x65, (byte) 0xbb,
      (byte) 0x1e, (byte) 0x91, (byte) 0xa9, (byte) 0x30, (byte) 0x1f,
      (byte) 0x06, (byte) 0x03, (byte) 0x55, (byte) 0x1d, (byte) 0x23,
      (byte) 0x04, (byte) 0x18, (byte) 0x30, (byte) 0x16, (byte) 0x80,
      (byte) 0x14, (byte) 0xc8, (byte) 0xad, (byte) 0xe9, (byte) 0x77,
      (byte) 0x4c, (byte) 0x45, (byte) 0xc3, (byte) 0xa3, (byte) 0xcf,
      (byte) 0x0d, (byte) 0x16, (byte) 0x10, (byte) 0xe4, (byte) 0x79,
      (byte) 0x43, (byte) 0x3a, (byte) 0x21, (byte) 0x5a, 0x30, (byte) 0xcf,
      (byte) 0x30, (byte) 0x12, (byte) 0x06, (byte) 0x03, (byte) 0x55,
      (byte) 0x1d, (byte) 0x13, (byte) 0x01, (byte) 0x01, (byte) 0xff,
      (byte) 0x04, (byte) 0x08, (byte) 0x30, (byte) 0x06, 0x01, (byte) 0x01,
      (byte) 0xff, (byte) 0x02, (byte) 0x01, (byte) 0x00, (byte) 0x30,
      (byte) 0x0e, (byte) 0x06, (byte) 0x03, (byte) 0x55, (byte) 0x1d,
      (byte) 0x0f, (byte) 0x01, (byte) 0x01, (byte) 0xff, 0x04, (byte) 0x04,
      (byte) 0x03, (byte) 0x02, (byte) 0x02, (byte) 0x84, (byte) 0x30,
      (byte) 0x0a, (byte) 0x06, (byte) 0x08, (byte) 0x2a, (byte) 0x86,
      (byte) 0x48, (byte) 0xce, (byte) 0x3d, (byte) 0x04, 0x03, (byte) 0x02,
      (byte) 0x03, (byte) 0x48, (byte) 0x00, (byte) 0x30, (byte) 0x45,
      (byte) 0x02, (byte) 0x20, (byte) 0x4b, (byte) 0x8a, (byte) 0x9b,
      (byte) 0x7b, (byte) 0xee, (byte) 0x82, (byte) 0xbc, (byte) 0xc0,
      (byte) 0x33, (byte) 0x87, (byte) 0xae, (byte) 0x2f, (byte) 0xc0,
      (byte) 0x89, (byte) 0x98, (byte) 0xb4, (byte) 0xdd, (byte) 0xc3,
      (byte) 0x8d, (byte) 0xab, (byte) 0x27, (byte) 0x2a, (byte) 0x45,
      (byte) 0x9f, (byte) 0x69, (byte) 0x0c, (byte) 0xc7, (byte) 0xc3,
      (byte) 0x92, (byte) 0xd4, (byte) 0x0f, (byte) 0x8e, (byte) 0x02,
      (byte) 0x21, (byte) 0x00, (byte) 0xee, (byte) 0xda, (byte) 0x01,
      (byte) 0x5d, (byte) 0xb6, (byte) 0xf4, (byte) 0x32, (byte) 0xe9,
      (byte) 0xd4, (byte) 0x84, (byte) 0x3b, (byte) 0x62, (byte) 0x4c,
      (byte) 0x94, (byte) 0x04, (byte) 0xef, (byte) 0x3a, (byte) 0x7c,
      (byte) 0xcc, (byte) 0xbd, 0x5e, (byte) 0xfb, (byte) 0x22, (byte) 0xbb,
      (byte) 0xe7, (byte) 0xfe, (byte) 0xb9, (byte) 0x77, (byte) 0x3f,
      (byte) 0x59, (byte) 0x3f, (byte) 0xfb,};

  private static final byte[] kEcAttestRootCert = {
      0x30, (byte) 0x82, (byte) 0x02, (byte) 0x8b, (byte) 0x30,
      (byte) 0x82, (byte) 0x02, (byte) 0x32, (byte) 0xa0, (byte) 0x03,
      (byte) 0x02, (byte) 0x01, (byte) 0x02, (byte) 0x02, (byte) 0x09,
      (byte) 0x00, (byte) 0xa2, (byte) 0x05, (byte) 0x9e, (byte) 0xd1,
      (byte) 0x0e, (byte) 0x43, (byte) 0x5b, (byte) 0x57, (byte) 0x30,
      (byte) 0x0a, (byte) 0x06, (byte) 0x08, (byte) 0x2a, (byte) 0x86,
      (byte) 0x48, (byte) 0xce, 0x3d, (byte) 0x04, (byte) 0x03,
      (byte) 0x02, (byte) 0x30, (byte) 0x81, (byte) 0x98, (byte) 0x31,
      (byte) 0x0b, (byte) 0x30, (byte) 0x09, (byte) 0x06, (byte) 0x03,
      (byte) 0x55, (byte) 0x04, (byte) 0x06, 0x13, (byte) 0x02,
      (byte) 0x55, (byte) 0x53, (byte) 0x31, (byte) 0x13, (byte) 0x30,
      (byte) 0x11, (byte) 0x06, (byte) 0x03, (byte) 0x55, (byte) 0x04,
      (byte) 0x08, (byte) 0x0c, (byte) 0x0a, (byte) 0x43, 0x61,
      (byte) 0x6c, (byte) 0x69, (byte) 0x66, (byte) 0x6f, (byte) 0x72,
      (byte) 0x6e, (byte) 0x69, (byte) 0x61, (byte) 0x31, (byte) 0x16,
      (byte) 0x30, (byte) 0x14, (byte) 0x06, (byte) 0x03, (byte) 0x55,
      0x04, (byte) 0x07, (byte) 0x0c, (byte) 0x0d, (byte) 0x4d,
      (byte) 0x6f, (byte) 0x75, (byte) 0x6e, (byte) 0x74, (byte) 0x61,
      (byte) 0x69, (byte) 0x6e, (byte) 0x20, (byte) 0x56, (byte) 0x69,
      (byte) 0x65, 0x77, (byte) 0x31, (byte) 0x15, (byte) 0x30,
      (byte) 0x13, (byte) 0x06, (byte) 0x03, (byte) 0x55, (byte) 0x04,
      (byte) 0x0a, (byte) 0x0c, (byte) 0x0c, (byte) 0x47, (byte) 0x6f,
      (byte) 0x6f, (byte) 0x67, 0x6c, (byte) 0x65, (byte) 0x2c,
      (byte) 0x20, (byte) 0x49, (byte) 0x6e, (byte) 0x63, (byte) 0x2e,
      (byte) 0x31, (byte) 0x10, (byte) 0x30, (byte) 0x0e, (byte) 0x06,
      (byte) 0x03, (byte) 0x55, (byte) 0x04, 0x0b, (byte) 0x0c,
      (byte) 0x07, (byte) 0x41, (byte) 0x6e, (byte) 0x64, (byte) 0x72,
      (byte) 0x6f, (byte) 0x69, (byte) 0x64, (byte) 0x31, (byte) 0x33,
      (byte) 0x30, (byte) 0x31, (byte) 0x06, (byte) 0x03, 0x55,
      (byte) 0x04, (byte) 0x03, (byte) 0x0c, (byte) 0x2a, (byte) 0x41,
      (byte) 0x6e, (byte) 0x64, (byte) 0x72, (byte) 0x6f, (byte) 0x69,
      (byte) 0x64, (byte) 0x20, (byte) 0x4b, (byte) 0x65, (byte) 0x79,
      0x73, (byte) 0x74, (byte) 0x6f, (byte) 0x72, (byte) 0x65,
      (byte) 0x20, (byte) 0x53, (byte) 0x6f, (byte) 0x66, (byte) 0x74,
      (byte) 0x77, (byte) 0x61, (byte) 0x72, (byte) 0x65, (byte) 0x20,
      (byte) 0x41, 0x74, (byte) 0x74, (byte) 0x65, (byte) 0x73,
      (byte) 0x74, (byte) 0x61, (byte) 0x74, (byte) 0x69, (byte) 0x6f,
      (byte) 0x6e, (byte) 0x20, (byte) 0x52, (byte) 0x6f, (byte) 0x6f,
      (byte) 0x74, (byte) 0x30, 0x1e, (byte) 0x17, (byte) 0x0d,
      (byte) 0x31, (byte) 0x36, (byte) 0x30, (byte) 0x31, (byte) 0x31,
      (byte) 0x31, (byte) 0x30, (byte) 0x30, (byte) 0x34, (byte) 0x33,
      (byte) 0x35, (byte) 0x30, (byte) 0x5a, 0x17, (byte) 0x0d,
      (byte) 0x33, (byte) 0x36, (byte) 0x30, (byte) 0x31, (byte) 0x30,
      (byte) 0x36, (byte) 0x30, (byte) 0x30, (byte) 0x34, (byte) 0x33,
      (byte) 0x35, (byte) 0x30, (byte) 0x5a, (byte) 0x30, (byte) 0x81,
      (byte) 0x98, (byte) 0x31, (byte) 0x0b, (byte) 0x30, (byte) 0x09,
      (byte) 0x06, (byte) 0x03, (byte) 0x55, (byte) 0x04, (byte) 0x06,
      (byte) 0x13, (byte) 0x02, (byte) 0x55, (byte) 0x53, (byte) 0x31,
      0x13, (byte) 0x30, (byte) 0x11, (byte) 0x06, (byte) 0x03,
      (byte) 0x55, (byte) 0x04, (byte) 0x08, (byte) 0x0c, (byte) 0x0a,
      (byte) 0x43, (byte) 0x61, (byte) 0x6c, (byte) 0x69, (byte) 0x66,
      (byte) 0x6f, 0x72, (byte) 0x6e, (byte) 0x69, (byte) 0x61,
      (byte) 0x31, (byte) 0x16, (byte) 0x30, (byte) 0x14, (byte) 0x06,
      (byte) 0x03, (byte) 0x55, (byte) 0x04, (byte) 0x07, (byte) 0x0c,
      (byte) 0x0d, (byte) 0x4d, 0x6f, (byte) 0x75, (byte) 0x6e,
      (byte) 0x74, (byte) 0x61, (byte) 0x69, (byte) 0x6e, (byte) 0x20,
      (byte) 0x56, (byte) 0x69, (byte) 0x65, (byte) 0x77, (byte) 0x31,
      (byte) 0x15, (byte) 0x30, (byte) 0x13, 0x06, (byte) 0x03,
      (byte) 0x55, (byte) 0x04, (byte) 0x0a, (byte) 0x0c, (byte) 0x0c,
      (byte) 0x47, (byte) 0x6f, (byte) 0x6f, (byte) 0x67, (byte) 0x6c,
      (byte) 0x65, (byte) 0x2c, (byte) 0x20, (byte) 0x49, 0x6e,
      (byte) 0x63, (byte) 0x2e, (byte) 0x31, (byte) 0x10, (byte) 0x30,
      (byte) 0x0e, (byte) 0x06, (byte) 0x03, (byte) 0x55, (byte) 0x04,
      (byte) 0x0b, (byte) 0x0c, (byte) 0x07, (byte) 0x41, (byte) 0x6e,
      0x64, (byte) 0x72, (byte) 0x6f, (byte) 0x69, (byte) 0x64,
      (byte) 0x31, (byte) 0x33, (byte) 0x30, (byte) 0x31, (byte) 0x06,
      (byte) 0x03, (byte) 0x55, (byte) 0x04, (byte) 0x03, (byte) 0x0c,
      (byte) 0x2a, 0x41, (byte) 0x6e, (byte) 0x64, (byte) 0x72,
      (byte) 0x6f, (byte) 0x69, (byte) 0x64, (byte) 0x20, (byte) 0x4b,
      (byte) 0x65, (byte) 0x79, (byte) 0x73, (byte) 0x74, (byte) 0x6f,
      (byte) 0x72, (byte) 0x65, 0x20, (byte) 0x53, (byte) 0x6f,
      (byte) 0x66, (byte) 0x74, (byte) 0x77, (byte) 0x61, (byte) 0x72,
      (byte) 0x65, (byte) 0x20, (byte) 0x41, (byte) 0x74, (byte) 0x74,
      (byte) 0x65, (byte) 0x73, (byte) 0x74, 0x61, (byte) 0x74,
      (byte) 0x69, (byte) 0x6f, (byte) 0x6e, 0x77, (byte) 0x1f,
      (byte) 0x44, (byte) 0x22, (byte) 0x6d, (byte) 0xbd, (byte) 0xb1,
      (byte) 0xaf, (byte) 0xfa, (byte) 0x16, (byte) 0xcb, (byte) 0xc7,
      (byte) 0xad, (byte) 0xc5, (byte) 0x77, (byte) 0xd2, (byte) 0x20,
      (byte) 0x52, (byte) 0x6f, (byte) 0x6f, (byte) 0x74, (byte) 0x30,
      (byte) 0x59, (byte) 0x30, (byte) 0x13, (byte) 0x06, (byte) 0x07,
      0x2a, (byte) 0x86, (byte) 0x48, (byte) 0xce, (byte) 0x3d,
      (byte) 0x02, (byte) 0x01, (byte) 0x06, (byte) 0x08, (byte) 0x2a,
      (byte) 0x86, (byte) 0x48, (byte) 0xce, (byte) 0x3d, (byte) 0x03,
      (byte) 0x01, 0x07, (byte) 0x03, (byte) 0x42, (byte) 0x00,
      (byte) 0x04, (byte) 0xee, (byte) 0x5d, (byte) 0x5e, (byte) 0xc7,
      (byte) 0xe1, (byte) 0xc0, (byte) 0xdb, (byte) 0x6d, (byte) 0x03,
      (byte) 0xa6, (byte) 0x7e, (byte) 0xe6, (byte) 0xb6, (byte) 0x1b,
      (byte) 0xec, (byte) 0x4d, (byte) 0x6a, (byte) 0x5d, (byte) 0x6a,
      (byte) 0x68, (byte) 0x2e, (byte) 0x0f, (byte) 0xff, (byte) 0x7f,
      (byte) 0x49, (byte) 0x0e, (byte) 0x7d, 0x56, (byte) 0x9c,
      (byte) 0xaa, (byte) 0xb7, (byte) 0xb0, (byte) 0x2d, (byte) 0x54,
      (byte) 0x01, (byte) 0x5d, (byte) 0x3e, (byte) 0x43, (byte) 0x2b,
      (byte) 0x2a, (byte) 0x8e, (byte) 0xd7, (byte) 0x4e, (byte) 0xec,
      (byte) 0x48, (byte) 0x75, (byte) 0x41, (byte) 0xa4, (byte) 0xa3,
      (byte) 0x63, (byte) 0x30, (byte) 0x61, (byte) 0x30, (byte) 0x1d,
      (byte) 0x06, (byte) 0x03, (byte) 0x55, (byte) 0x1d, (byte) 0x0e,
      0x04, (byte) 0x16, (byte) 0x04, (byte) 0x14, (byte) 0xc8,
      (byte) 0xad, (byte) 0xe9, (byte) 0x77, (byte) 0x4c, (byte) 0x45,
      (byte) 0xc3, (byte) 0xa3, (byte) 0xcf, (byte) 0x0d, (byte) 0x16,
      (byte) 0x10, (byte) 0xe4, (byte) 0x79, (byte) 0x43, (byte) 0x3a,
      (byte) 0x21, (byte) 0x5a, (byte) 0x30, (byte) 0xcf, (byte) 0x30,
      (byte) 0x1f, (byte) 0x06, (byte) 0x03, (byte) 0x55, (byte) 0x1d,
      (byte) 0x23, (byte) 0x04, 0x18, (byte) 0x30, (byte) 0x16,
      (byte) 0x80, (byte) 0x14, (byte) 0xc8, (byte) 0xad, (byte) 0xe9,
      (byte) 0x77, (byte) 0x4c, (byte) 0x45, (byte) 0xc3, (byte) 0xa3,
      (byte) 0xcf, (byte) 0x0d, (byte) 0x16, 0x10, (byte) 0xe4,
      (byte) 0x79, (byte) 0x43, (byte) 0x3a, (byte) 0x21, (byte) 0x5a,
      (byte) 0x30, (byte) 0xcf, (byte) 0x30, (byte) 0x0f, (byte) 0x06,
      (byte) 0x03, (byte) 0x55, (byte) 0x1d, (byte) 0x13, 0x01,
      (byte) 0x01, (byte) 0xff, (byte) 0x04, (byte) 0x05, (byte) 0x30,
      (byte) 0x03, (byte) 0x01, (byte) 0x01, (byte) 0xff, (byte) 0x30,
      (byte) 0x0e, (byte) 0x06, (byte) 0x03, (byte) 0x55, (byte) 0x1d,
      0x0f, (byte) 0x01, (byte) 0x01, (byte) 0xff, (byte) 0x04,
      (byte) 0x04, (byte) 0x03, (byte) 0x02, (byte) 0x02, (byte) 0x84,
      (byte) 0x30, (byte) 0x0a, (byte) 0x06, (byte) 0x08, (byte) 0x2a,
      (byte) 0x86, 0x48, (byte) 0xce, (byte) 0x3d, (byte) 0x04,
      (byte) 0x03, (byte) 0x02, (byte) 0x03, (byte) 0x47, (byte) 0x00,
      (byte) 0x30, (byte) 0x44, (byte) 0x02, (byte) 0x20, (byte) 0x35,
      (byte) 0x21, (byte) 0xa3, (byte) 0xef, (byte) 0x8b, (byte) 0x34,
      (byte) 0x46, (byte) 0x1e, (byte) 0x9c, (byte) 0xd5, (byte) 0x60,
      (byte) 0xf3, (byte) 0x1d, (byte) 0x58, (byte) 0x89, (byte) 0x20,
      (byte) 0x6a, (byte) 0xdc, (byte) 0xa3, 0x65, (byte) 0x41,
      (byte) 0xf6, (byte) 0x0d, (byte) 0x9e, (byte) 0xce, (byte) 0x8a,
      (byte) 0x19, (byte) 0x8c, (byte) 0x66, (byte) 0x48, (byte) 0x60,
      (byte) 0x7b, (byte) 0x02, (byte) 0x20, (byte) 0x4d, 0x0b,
      (byte) 0xf3, (byte) 0x51, (byte) 0xd9, (byte) 0x30, (byte) 0x7c,
      (byte) 0x7d, (byte) 0x5b, (byte) 0xda, (byte) 0x35, (byte) 0x34,
      (byte) 0x1d, (byte) 0xa8, (byte) 0x47, (byte) 0x1b, (byte) 0x63,
      (byte) 0xa5, (byte) 0x85, (byte) 0x65, (byte) 0x3c, (byte) 0xad,
      (byte) 0x4f, (byte) 0x24, (byte) 0xa7, (byte) 0xe7, (byte) 0x4d,
      (byte) 0xaf, (byte) 0x41, (byte) 0x7d, (byte) 0xf1,
      (byte) 0xbf,};

  private static final byte[] X509Issuer = {
      (byte) 0x30, (byte) 0x81, (byte) 0x88, (byte) 0x31, (byte) 0x0b,
      (byte) 0x30, (byte) 0x09, (byte) 0x06, (byte) 0x03, (byte) 0x55,
      (byte) 0x04, (byte) 0x06, (byte) 0x13, (byte) 0x02, (byte) 0x55,
      (byte) 0x53, (byte) 0x31, (byte) 0x13, (byte) 0x30, (byte) 0x11,
      (byte) 0x06, (byte) 0x03, (byte) 0x55, (byte) 0x04, (byte) 0x08,
      (byte) 0x0c, (byte) 0x0a, (byte) 0x43, (byte) 0x61, (byte) 0x6c,
      (byte) 0x69, (byte) 0x66, (byte) 0x6f, (byte) 0x72, (byte) 0x6e,
      (byte) 0x69, (byte) 0x61, (byte) 0x31, (byte) 0x15, (byte) 0x30,
      (byte) 0x13, (byte) 0x06, (byte) 0x03, (byte) 0x55, (byte) 0x04,
      (byte) 0x0a, (byte) 0x0c, (byte) 0x0c, (byte) 0x47, (byte) 0x6f,
      (byte) 0x6f, (byte) 0x67, (byte) 0x6c, (byte) 0x65, (byte) 0x2c,
      (byte) 0x20, (byte) 0x49, (byte) 0x6e, (byte) 0x63, (byte) 0x2e,
      (byte) 0x31, (byte) 0x10, (byte) 0x30, (byte) 0x0e, (byte) 0x06,
      (byte) 0x03, (byte) 0x55, (byte) 0x04, (byte) 0x0b, (byte) 0x0c,
      (byte) 0x07, (byte) 0x41, (byte) 0x6e, (byte) 0x64, (byte) 0x72,
      (byte) 0x6f, (byte) 0x69, (byte) 0x64, (byte) 0x31, (byte) 0x3b,
      (byte) 0x30, (byte) 0x39, (byte) 0x06, (byte) 0x03, (byte) 0x55,
      (byte) 0x04, (byte) 0x03, (byte) 0x0c, (byte) 0x32, (byte) 0x41,
      (byte) 0x6e, (byte) 0x64, (byte) 0x72, (byte) 0x6f, (byte) 0x69,
      (byte) 0x64, (byte) 0x20, (byte) 0x4b, (byte) 0x65, (byte) 0x79,
      (byte) 0x73, (byte) 0x74, (byte) 0x6f, (byte) 0x72, (byte) 0x65,
      (byte) 0x20, (byte) 0x53, (byte) 0x6f, (byte) 0x66, (byte) 0x74,
      (byte) 0x77, (byte) 0x61, (byte) 0x72, (byte) 0x65, (byte) 0x20,
      (byte) 0x41, (byte) 0x74, (byte) 0x74, (byte) 0x65, (byte) 0x73,
      (byte) 0x74, (byte) 0x61, (byte) 0x74, (byte) 0x69, (byte) 0x6f,
      (byte) 0x6e, (byte) 0x20, (byte) 0x49, (byte) 0x6e, (byte) 0x74,
      (byte) 0x65, (byte) 0x72, (byte) 0x6d, (byte) 0x65, (byte) 0x64,
      (byte) 0x69, (byte) 0x61, (byte) 0x74, (byte) 0x65};
  // AttestationApplicationId ::= SEQUENCE {
  //     *     packageInfoRecords SET OF PackageInfoRecord,
  //     *     signatureDigests   SET OF OCTET_STRING,
  //     * }
  //     *
  //     * PackageInfoRecord ::= SEQUENCE {
  //     *     packageName        OCTET_STRING,
  //     *     version            INTEGER,
  //     * }
  private static final byte[] attAppId = {0x30, 0x10, 0x31, 0x0B, 0x30, 0x04, 0x05, 'A', 'B', 'C',
      'D', 'E', 0x02, 0x01, 0x01, 0x31, 0x02, 0x04, 0x00};
  private static final byte[] attChallenge = {'c', 'h', 'a', 'l', 'l', 'e', 'n', 'g', 'e'};
  private static final byte[] expiryTime = {(byte) 0x32, (byte) 0x36, (byte) 0x30, (byte) 0x31,
      (byte) 0x30, (byte) 0x38, (byte) 0x30, (byte) 0x30, (byte) 0x34, (byte) 0x36, (byte) 0x30,
      (byte) 0x39, (byte) 0x5a};
  private static final byte[] authKeyId = {(byte) 0x80, (byte) 0x14, (byte) 0xc8, (byte) 0xad,
      (byte) 0xe9, (byte) 0x77, (byte) 0x4c, (byte) 0x45, (byte) 0xc3, (byte) 0xa3, (byte) 0xcf,
      (byte) 0x0d, (byte) 0x16, (byte) 0x10, (byte) 0xe4, (byte) 0x79, (byte) 0x43, (byte) 0x3a,
      (byte) 0x21, (byte) 0x5a, (byte) 0x30, (byte) 0xcf};

  private CardSimulator simulator;
  private KMEncoder encoder;
  private KMDecoder decoder;
  private KMSEProvider cryptoProvider;

  public KMFunctionalTest() {
    cryptoProvider = new KMJCardSimulator();
    simulator = new CardSimulator();
    encoder = new KMEncoder();
    decoder = new KMDecoder();
  }

  private void init() {
    // Create simulator
    AID appletAID = AIDUtil.create("A000000062");
    simulator.installApplet(appletAID, KMJCardSimApplet.class);
    // Select applet
    simulator.selectApplet(appletAID);
    // provision attest key
    provisionCmd(simulator);
  }

  private void setBootParams(CardSimulator simulator, short osVersion,
      short osPatchLevel, short vendorPatchLevel, short bootPatchLevel) {
    // Argument 1 OS Version
    short versionPtr = KMInteger.uint_16(osVersion);
    // short versionTagPtr = KMIntegerTag.instance(KMType.UINT_TAG,
    // KMType.OS_VERSION,versionPatchPtr);
    // Argument 2 OS Patch level
    short patchPtr = KMInteger.uint_16(osPatchLevel);
    short vendorpatchPtr = KMInteger.uint_16((short) vendorPatchLevel);
    short bootpatchPtr = KMInteger.uint_16((short) bootPatchLevel);
    // Argument 3 Verified Boot Key
    byte[] bootKeyHash = "00011122233344455566677788899900".getBytes();
    short bootKeyPtr = KMByteBlob.instance(bootKeyHash, (short) 0,
        (short) bootKeyHash.length);
    // Argument 4 Verified Boot Hash
    short bootHashPtr = KMByteBlob.instance(bootKeyHash, (short) 0,
        (short) bootKeyHash.length);
    // Argument 5 Verified Boot State
    short bootStatePtr = KMEnum.instance(KMType.VERIFIED_BOOT_STATE,
        KMType.VERIFIED_BOOT);
    // Argument 6 Device Locked
    short deviceLockedPtr = KMEnum.instance(KMType.DEVICE_LOCKED,
        KMType.DEVICE_LOCKED_FALSE);
    // Arguments
    short arrPtr = KMArray.instance((short) 8);
    KMArray vals = KMArray.cast(arrPtr);
    vals.add((short) 0, versionPtr);
    vals.add((short) 1, patchPtr);
    vals.add((short) 2, vendorpatchPtr);
    vals.add((short) 3, bootpatchPtr);
    vals.add((short) 4, bootKeyPtr);
    vals.add((short) 5, bootHashPtr);
    vals.add((short) 6, bootStatePtr);
    vals.add((short) 7, deviceLockedPtr);
    CommandAPDU apdu = encodeApdu((byte) INS_SET_BOOT_PARAMS_CMD, arrPtr);
    // print(commandAPDU.getBytes());
    ResponseAPDU response = simulator.transmitCommand(apdu);
    Assert.assertEquals(0x9000, response.getSW());

  }

  private void provisionSigningCertificate(CardSimulator simulator) {
    short byteBlobPtr = KMByteBlob.instance(
        (short) (kEcAttestCert.length + kEcAttestRootCert.length));
    Util.arrayCopyNonAtomic(kEcAttestCert, (short) 0,
        KMByteBlob.cast(byteBlobPtr).getBuffer(),
        KMByteBlob.cast(byteBlobPtr).getStartOff(),
        (short) kEcAttestCert.length);
    Util.arrayCopyNonAtomic(kEcAttestRootCert, (short) 0,
        KMByteBlob.cast(byteBlobPtr).getBuffer(),
        (short) (KMByteBlob.cast(byteBlobPtr).getStartOff()
            + kEcAttestCert.length),
        (short) kEcAttestRootCert.length);
    CommandAPDU apdu = encodeApdu(
        (byte) INS_PROVISION_ATTESTATION_CERT_CHAIN_CMD, byteBlobPtr);
    // print(commandAPDU.getBytes());
    ResponseAPDU response = simulator.transmitCommand(apdu);
    Assert.assertEquals(0x9000, response.getSW());
  }

  private void provisionSigningKey(CardSimulator simulator) {
    // KeyParameters.
    short arrPtr = KMArray.instance((short) 4);
    short ecCurve = KMEnumTag.instance(KMType.ECCURVE, KMType.P_256);
    short byteBlob = KMByteBlob.instance((short) 1);
    KMByteBlob.cast(byteBlob).add((short) 0, KMType.SHA2_256);
    short digest = KMEnumArrayTag.instance(KMType.DIGEST, byteBlob);
    short byteBlob2 = KMByteBlob.instance((short) 1);
    KMByteBlob.cast(byteBlob2).add((short) 0, KMType.ATTEST_KEY);
    short purpose = KMEnumArrayTag.instance(KMType.PURPOSE, byteBlob2);
    KMArray.cast(arrPtr).add((short) 0, ecCurve);
    KMArray.cast(arrPtr).add((short) 1, digest);
    KMArray.cast(arrPtr).add((short) 2,
        KMEnumTag.instance(KMType.ALGORITHM, KMType.EC));
    KMArray.cast(arrPtr).add((short) 3, purpose);
    short keyParams = KMKeyParameters.instance(arrPtr);
    // Note: VTS uses PKCS8 KeyFormat RAW
    short keyFormatPtr = KMEnum.instance(KMType.KEY_FORMAT, KMType.RAW);

    // Key
    short signKeyPtr = KMArray.instance((short) 2);
    KMArray.cast(signKeyPtr).add((short) 0, KMByteBlob.instance(kEcPrivKey,
        (short) 0, (short) kEcPrivKey.length));
    KMArray.cast(signKeyPtr).add((short) 1, KMByteBlob.instance(kEcPubKey,
        (short) 0, (short) kEcPubKey.length));
    byte[] keyBuf = new byte[120];
    short len = encoder.encode(signKeyPtr, keyBuf, (short) 0);
    short signKeyBstr = KMByteBlob.instance(keyBuf, (short) 0, len);

    short finalArrayPtr = KMArray.instance((short) 3);
    KMArray.cast(finalArrayPtr).add((short) 0, keyParams);
    KMArray.cast(finalArrayPtr).add((short) 1, keyFormatPtr);
    KMArray.cast(finalArrayPtr).add((short) 2, signKeyBstr);

    CommandAPDU apdu = encodeApdu((byte) INS_PROVISION_ATTESTATION_KEY_CMD,
        finalArrayPtr);
    // print(commandAPDU.getBytes());
    ResponseAPDU response = simulator.transmitCommand(apdu);
    Assert.assertEquals(0x9000, response.getSW());
  }

  private void provisionCertificateParams(CardSimulator simulator) {

    short arrPtr = KMArray.instance((short) 2);
    short byteBlob1 = KMByteBlob.instance(X509Issuer, (short) 0,
        (short) X509Issuer.length);
    KMArray.cast(arrPtr).add((short) 0, byteBlob1);
    short byteBlob2 = KMByteBlob.instance(expiryTime, (short) 0,
        (short) expiryTime.length);
    KMArray.cast(arrPtr).add((short) 1, byteBlob2);

    CommandAPDU apdu = encodeApdu(
        (byte) INS_PROVISION_ATTESTATION_CERT_PARAMS_CMD, arrPtr);
    // print(commandAPDU.getBytes());
    ResponseAPDU response = simulator.transmitCommand(apdu);
    Assert.assertEquals(0x9000, response.getSW());
  }

  private void provisionSharedSecret(CardSimulator simulator) {
    byte[] sharedKeySecret = {
        0, 0, 0, 0, 0, 0, 0, 0, 0, 0, 0, 0, 0, 0, 0, 0, 0, 0, 0, 0, 0, 0, 0,
        0, 0, 0, 0, 0, 0, 0, 0, 0};
    short arrPtr = KMArray.instance((short) 1);
    short byteBlob = KMByteBlob.instance(sharedKeySecret, (short) 0,
        (short) sharedKeySecret.length);
    KMArray.cast(arrPtr).add((short) 0, byteBlob);

    CommandAPDU apdu = encodeApdu((byte) INS_PROVISION_PRESHARED_SECRET_CMD,
        arrPtr);
    // print(commandAPDU.getBytes());
    ResponseAPDU response = simulator.transmitCommand(apdu);
    Assert.assertEquals(0x9000, response.getSW());
  }

  private void provisionAttestIds(CardSimulator simulator) {
    short arrPtr = KMArray.instance((short) 8);

    byte[] buf = "Attestation Id".getBytes();

    KMArray.cast(arrPtr).add((short) 0,
        KMByteTag.instance(KMType.ATTESTATION_ID_BRAND,
            KMByteBlob.instance(buf, (short) 0, (short) buf.length)));
    KMArray.cast(arrPtr).add((short) 1,
        KMByteTag.instance(KMType.ATTESTATION_ID_PRODUCT,
            KMByteBlob.instance(buf, (short) 0, (short) buf.length)));
    KMArray.cast(arrPtr).add((short) 2,
        KMByteTag.instance(KMType.ATTESTATION_ID_DEVICE,
            KMByteBlob.instance(buf, (short) 0, (short) buf.length)));
    KMArray.cast(arrPtr).add((short) 3,
        KMByteTag.instance(KMType.ATTESTATION_ID_MODEL,
            KMByteBlob.instance(buf, (short) 0, (short) buf.length)));
    KMArray.cast(arrPtr).add((short) 4,
        KMByteTag.instance(KMType.ATTESTATION_ID_IMEI,
            KMByteBlob.instance(buf, (short) 0, (short) buf.length)));
    KMArray.cast(arrPtr).add((short) 5,
        KMByteTag.instance(KMType.ATTESTATION_ID_MEID,
            KMByteBlob.instance(buf, (short) 0, (short) buf.length)));
    KMArray.cast(arrPtr).add((short) 6,
        KMByteTag.instance(KMType.ATTESTATION_ID_MANUFACTURER,
            KMByteBlob.instance(buf, (short) 0, (short) buf.length)));
    KMArray.cast(arrPtr).add((short) 7,
        KMByteTag.instance(KMType.ATTESTATION_ID_SERIAL,
            KMByteBlob.instance(buf, (short) 0, (short) buf.length)));
    short keyParams = KMKeyParameters.instance(arrPtr);
    short outerArrPtr = KMArray.instance((short) 1);
    KMArray.cast(outerArrPtr).add((short) 0, keyParams);
    CommandAPDU apdu = encodeApdu((byte) INS_PROVISION_ATTEST_IDS_CMD,
        outerArrPtr);
    // print(commandAPDU.getBytes());
    ResponseAPDU response = simulator.transmitCommand(apdu);
    Assert.assertEquals(0x9000, response.getSW());
  }

  private void provisionLocked(CardSimulator simulator) {
    CommandAPDU commandAPDU = new CommandAPDU(0x80, INS_LOCK_PROVISIONING_CMD,
        0x40, 0x00);
    // print(commandAPDU.getBytes());
    ResponseAPDU response = simulator.transmitCommand(commandAPDU);
    Assert.assertEquals(0x9000, response.getSW());
  }

  private void provisionCmd(CardSimulator simulator) {
    provisionSigningKey(simulator);
    provisionSigningCertificate(simulator);
    provisionCertificateParams(simulator);
    provisionSharedSecret(simulator);
    provisionAttestIds(simulator);
    // set bootup parameters
    setBootParams(simulator, (short) 1, (short) 1, (short) 0, (short) 0);
    provisionLocked(simulator);
  }

  private void cleanUp() {
    AID appletAID = AIDUtil.create("A000000062");
    // Delete i.e. uninstall applet
    simulator.deleteApplet(appletAID);
  }


  private CommandAPDU encodeApdu(byte ins, short cmd) {
    byte[] buf = new byte[2500];
    buf[0] = (byte) 0x80;
    buf[1] = ins;
    buf[2] = (byte) 0x40;
    buf[3] = (byte) 0x00;
    buf[4] = 0;
    short len = encoder.encode(cmd, buf, (short) 7);
    Util.setShort(buf, (short) 5, len);
    byte[] apdu = new byte[7 + len];
    Util.arrayCopyNonAtomic(buf, (short) 0, apdu, (short) 0, (short) (7 + len));
    //CommandAPDU commandAPDU = new CommandAPDU(0x80, 0x10, 0x40, 0x00, buf, 0, actualLen);
    return new CommandAPDU(apdu);
  }

  @Test
  public void testAesImportKeySuccess() {
    init();
    byte[] aesKeySecret = new byte[]{0, 0, 0, 0, 0, 0, 0, 0, 0, 0, 0, 0, 0, 0, 0, 0};
    short arrPtr = KMArray.instance((short) 5);
    short boolTag = KMBoolTag.instance(KMType.NO_AUTH_REQUIRED);
    short keySize = KMIntegerTag
        .instance(KMType.UINT_TAG, KMType.KEYSIZE, KMInteger.uint_16((short) 128));
    short byteBlob = KMByteBlob.instance((short) 1);
    KMByteBlob.cast(byteBlob).add((short) 0, KMType.ECB);
    short blockMode = KMEnumArrayTag.instance(KMType.BLOCK_MODE, byteBlob);
    byteBlob = KMByteBlob.instance((short) 1);
    KMByteBlob.cast(byteBlob).add((short) 0, KMType.PKCS7);
    short paddingMode = KMEnumArrayTag.instance(KMType.PADDING, byteBlob);
    KMArray.cast(arrPtr).add((short) 0, boolTag);
    KMArray.cast(arrPtr).add((short) 1, keySize);
    KMArray.cast(arrPtr).add((short) 2, blockMode);
    KMArray.cast(arrPtr).add((short) 3, paddingMode);
    KMArray.cast(arrPtr).add((short) 4, KMEnumTag.instance(KMType.ALGORITHM, KMType.AES));
    short keyParams = KMKeyParameters.instance(arrPtr);
    short keyFormatPtr = KMEnum.instance(KMType.KEY_FORMAT, KMType.RAW);
    short keyBlob = KMArray.instance((short) 1);
    KMArray.cast(keyBlob).add((short) 0, KMByteBlob.instance(aesKeySecret, (short) 0, (short) 16));
    byte[] blob = new byte[256];
    short len = encoder.encode(keyBlob, blob, (short) 0);
    keyBlob = KMByteBlob.instance(blob, (short) 0, len);
    arrPtr = KMArray.instance((short) 3);
    KMArray arg = KMArray.cast(arrPtr);
    arg.add((short) 0, keyParams);
    arg.add((short) 1, keyFormatPtr);
    arg.add((short) 2, keyBlob);
    CommandAPDU apdu = encodeApdu((byte) INS_IMPORT_KEY_CMD, arrPtr);
    // print(commandAPDU.getBytes());
    ResponseAPDU response = simulator.transmitCommand(apdu);
    short ret = KMArray.instance((short) 3);
    KMArray.cast(ret).add((short) 0, KMInteger.exp());
    KMArray.cast(ret).add((short) 1, KMByteBlob.exp());
    short inst = KMKeyCharacteristics.exp();
    KMArray.cast(ret).add((short) 2, inst);
    byte[] respBuf = response.getBytes();
    len = (short) respBuf.length;
    ret = decoder.decode(ret, respBuf, (short) 0, len);
    short error = KMInteger.cast(KMArray.cast(ret).get((short) 0)).getShort();
    short keyBlobLength = KMByteBlob.cast(KMArray.cast(ret).get((short) 1)).length();
    short keyCharacteristics = KMArray.cast(ret).get((short) 2);
    short hwParams = KMKeyCharacteristics.cast(keyCharacteristics).getHardwareEnforced();
    short swParams = KMKeyCharacteristics.cast(keyCharacteristics).getSoftwareEnforced();
    Assert.assertEquals(0x9000, response.getSW());
    Assert.assertEquals(error, KMError.OK);
    short tag = KMKeyParameters.findTag(KMType.BOOL_TAG, KMType.NO_AUTH_REQUIRED, hwParams);
    Assert.assertEquals(KMBoolTag.cast(tag).getVal(), 0x01);
    tag = KMKeyParameters.findTag(KMType.UINT_TAG, KMType.KEYSIZE, hwParams);
    Assert.assertEquals(KMInteger.cast(KMIntegerTag.cast(tag).getValue()).getShort(), 128);
    tag = KMKeyParameters.findTag(KMType.ENUM_ARRAY_TAG, KMType.PADDING, hwParams);
    Assert.assertTrue(KMEnumArrayTag.cast(tag).contains(KMType.PKCS7));
    tag = KMKeyParameters.findTag(KMType.ENUM_ARRAY_TAG, KMType.BLOCK_MODE, hwParams);
    Assert.assertTrue(KMEnumArrayTag.cast(tag).contains(KMType.ECB));
    tag = KMKeyParameters.findTag(KMType.ENUM_TAG, KMType.ALGORITHM, hwParams);
    Assert.assertEquals(KMEnumTag.cast(tag).getValue(), KMType.AES);
    tag = KMKeyParameters.findTag(KMType.ENUM_TAG, KMType.ORIGIN, hwParams);
    Assert.assertEquals(KMEnumTag.cast(tag).getValue(), KMType.IMPORTED);
    cleanUp();
  }

  @Test
  public void testHmacImportKeySuccess() {
    init();
    byte[] hmacKeySecret = new byte[]{0, 0, 0, 0, 0, 0, 0, 0, 0, 0, 0, 0, 0, 0, 0, 0};
    short arrPtr = KMArray.instance((short) 5);
    short boolTag = KMBoolTag.instance(KMType.NO_AUTH_REQUIRED);
    short keySize = KMIntegerTag
        .instance(KMType.UINT_TAG, KMType.KEYSIZE, KMInteger.uint_16((short) 128));
    short byteBlob = KMByteBlob.instance((short) 1);
    KMByteBlob.cast(byteBlob).add((short) 0, KMType.SHA2_256);
    short digest = KMEnumArrayTag.instance(KMType.DIGEST, byteBlob);
    short minMacLength = KMIntegerTag
        .instance(KMType.UINT_TAG, KMType.MIN_MAC_LENGTH, KMInteger.uint_16((short) 256));
    KMArray.cast(arrPtr).add((short) 0, boolTag);
    KMArray.cast(arrPtr).add((short) 1, keySize);
    KMArray.cast(arrPtr).add((short) 2, digest);
    KMArray.cast(arrPtr).add((short) 3, minMacLength);
    KMArray.cast(arrPtr).add((short) 4, KMEnumTag.instance(KMType.ALGORITHM, KMType.HMAC));
    short keyParams = KMKeyParameters.instance(arrPtr);
    short keyFormatPtr = KMEnum.instance(KMType.KEY_FORMAT, KMType.RAW);
    short keyBlob = KMArray.instance((short) 1);
    KMArray.cast(keyBlob).add((short) 0, KMByteBlob.instance(hmacKeySecret, (short) 0, (short) 16));
    byte[] blob = new byte[256];
    short len = encoder.encode(keyBlob, blob, (short) 0);
    keyBlob = KMByteBlob.instance(blob, (short) 0, len);
    arrPtr = KMArray.instance((short) 3);
    KMArray arg = KMArray.cast(arrPtr);
    arg.add((short) 0, keyParams);
    arg.add((short) 1, keyFormatPtr);
    arg.add((short) 2, keyBlob);
    CommandAPDU apdu = encodeApdu((byte) INS_IMPORT_KEY_CMD, arrPtr);
    // print(commandAPDU.getBytes());
    ResponseAPDU response = simulator.transmitCommand(apdu);
    short ret = KMArray.instance((short) 3);
    KMArray.cast(ret).add((short) 0, KMInteger.exp());
    KMArray.cast(ret).add((short) 1, KMByteBlob.exp());
    short inst = KMKeyCharacteristics.exp();
    KMArray.cast(ret).add((short) 2, inst);
    byte[] respBuf = response.getBytes();
    len = (short) respBuf.length;
    ret = decoder.decode(ret, respBuf, (short) 0, len);
    short error = KMInteger.cast(KMArray.cast(ret).get((short) 0)).getShort();
    short keyBlobLength = KMByteBlob.cast(KMArray.cast(ret).get((short) 1)).length();
    short keyCharacteristics = KMArray.cast(ret).get((short) 2);
    short hwParams = KMKeyCharacteristics.cast(keyCharacteristics).getHardwareEnforced();
    short swParams = KMKeyCharacteristics.cast(keyCharacteristics).getSoftwareEnforced();
    Assert.assertEquals(0x9000, response.getSW());
    Assert.assertEquals(error, KMError.OK);
    short tag = KMKeyParameters.findTag(KMType.BOOL_TAG, KMType.NO_AUTH_REQUIRED, hwParams);
    Assert.assertEquals(KMBoolTag.cast(tag).getVal(), 0x01);
    tag = KMKeyParameters.findTag(KMType.UINT_TAG, KMType.KEYSIZE, hwParams);
    Assert.assertEquals(KMInteger.cast(KMIntegerTag.cast(tag).getValue()).getShort(), 128);
    tag = KMKeyParameters.findTag(KMType.ENUM_ARRAY_TAG, KMType.DIGEST, hwParams);
    Assert.assertTrue(KMEnumArrayTag.cast(tag).contains(KMType.SHA2_256));
    tag = KMKeyParameters.findTag(KMType.UINT_TAG, KMType.MIN_MAC_LENGTH, hwParams);
    Assert.assertEquals(KMInteger.cast(KMIntegerTag.cast(tag).getValue()).getShort(), 256);
    tag = KMKeyParameters.findTag(KMType.ENUM_TAG, KMType.ALGORITHM, hwParams);
    Assert.assertEquals(KMEnumTag.cast(tag).getValue(), KMType.HMAC);
    tag = KMKeyParameters.findTag(KMType.ENUM_TAG, KMType.ORIGIN, hwParams);
    Assert.assertEquals(KMEnumTag.cast(tag).getValue(), KMType.IMPORTED);
    cleanUp();
  }

  @Test
  public void testRsaImportKeySuccess() {
    init();
    byte[] pub = new byte[]{0x00, 0x01, 0x00, 0x01};
    byte[] mod = new byte[256];
    byte[] priv = new byte[256];
    short[] lengths = new short[2];
    cryptoProvider
        .createAsymmetricKey(KMType.RSA, priv, (short) 0, (short) 256, mod, (short) 0, (short) 256,
            lengths);
    short arrPtr = KMArray.instance((short) 6);
    short boolTag = KMBoolTag.instance(KMType.NO_AUTH_REQUIRED);
    short keySize = KMIntegerTag
        .instance(KMType.UINT_TAG, KMType.KEYSIZE, KMInteger.uint_16((short) 2048));
    short byteBlob = KMByteBlob.instance((short) 1);
    KMByteBlob.cast(byteBlob).add((short) 0, KMType.SHA2_256);
    short digest = KMEnumArrayTag.instance(KMType.DIGEST, byteBlob);
    short rsaPubExpTag = KMIntegerTag.instance(KMType.ULONG_TAG, KMType.RSA_PUBLIC_EXPONENT,
        KMInteger.uint_32(pub, (short) 0));
    byteBlob = KMByteBlob.instance((short) 1);
    KMByteBlob.cast(byteBlob).add((short) 0, KMType.RSA_PSS);
    short padding = KMEnumArrayTag.instance(KMType.PADDING, byteBlob);
    KMArray.cast(arrPtr).add((short) 0, boolTag);
    KMArray.cast(arrPtr).add((short) 1, keySize);
    KMArray.cast(arrPtr).add((short) 2, digest);
    KMArray.cast(arrPtr).add((short) 3, rsaPubExpTag);
    KMArray.cast(arrPtr).add((short) 4, KMEnumTag.instance(KMType.ALGORITHM, KMType.RSA));
    KMArray.cast(arrPtr).add((short) 5, padding);
    short keyParams = KMKeyParameters.instance(arrPtr);
    short keyFormatPtr = KMEnum.instance(KMType.KEY_FORMAT, KMType.RAW);// Note: VTS uses PKCS8
    short keyBlob = KMArray.instance((short) 2);
    KMArray.cast(keyBlob).add((short) 0, KMByteBlob.instance(priv, (short) 0, (short) 256));
    KMArray.cast(keyBlob).add((short) 1, KMByteBlob.instance(mod, (short) 0, (short) 256));
    byte[] blob = new byte[620];
    short len = encoder.encode(keyBlob, blob, (short) 0);
    keyBlob = KMByteBlob.instance(blob, (short) 0, len);
    arrPtr = KMArray.instance((short) 3);
    KMArray arg = KMArray.cast(arrPtr);
    arg.add((short) 0, keyParams);
    arg.add((short) 1, keyFormatPtr);
    arg.add((short) 2, keyBlob);
    CommandAPDU apdu = encodeApdu((byte) INS_IMPORT_KEY_CMD, arrPtr);
    // print(commandAPDU.getBytes());
    ResponseAPDU response = simulator.transmitCommand(apdu);
    short ret = KMArray.instance((short) 3);
    KMArray.cast(ret).add((short) 0, KMInteger.exp());
    KMArray.cast(ret).add((short) 1, KMByteBlob.exp());
    short inst = KMKeyCharacteristics.exp();
    KMArray.cast(ret).add((short) 2, inst);
    byte[] respBuf = response.getBytes();
    len = (short) respBuf.length;
    ret = decoder.decode(ret, respBuf, (short) 0, len);
    short error = KMInteger.cast(KMArray.cast(ret).get((short) 0)).getShort();
    short keyBlobLength = KMByteBlob.cast(KMArray.cast(ret).get((short) 1)).length();
    short keyCharacteristics = KMArray.cast(ret).get((short) 2);
    short hwParams = KMKeyCharacteristics.cast(keyCharacteristics).getHardwareEnforced();
    short swParams = KMKeyCharacteristics.cast(keyCharacteristics).getSoftwareEnforced();
    Assert.assertEquals(0x9000, response.getSW());
    Assert.assertEquals(error, KMError.OK);
    short tag = KMKeyParameters.findTag(KMType.BOOL_TAG, KMType.NO_AUTH_REQUIRED, hwParams);
    Assert.assertEquals(KMBoolTag.cast(tag).getVal(), 0x01);
    tag = KMKeyParameters.findTag(KMType.UINT_TAG, KMType.KEYSIZE, hwParams);
    Assert.assertEquals(KMInteger.cast(KMIntegerTag.cast(tag).getValue()).getShort(), 2048);
    tag = KMKeyParameters.findTag(KMType.ENUM_ARRAY_TAG, KMType.DIGEST, hwParams);
    Assert.assertTrue(KMEnumArrayTag.cast(tag).contains(KMType.SHA2_256));
    tag = KMKeyParameters.findTag(KMType.ENUM_ARRAY_TAG, KMType.PADDING, hwParams);
    Assert.assertTrue(KMEnumArrayTag.cast(tag).contains(KMType.RSA_PSS));
    tag = KMKeyParameters.findTag(KMType.ULONG_TAG, KMType.RSA_PUBLIC_EXPONENT, hwParams);
    Assert.assertEquals(KMInteger.cast(KMIntegerTag.cast(tag).getValue()).getSignificantShort(),
        0x01);
    Assert.assertEquals(KMInteger.cast(KMIntegerTag.cast(tag).getValue()).getShort(), 0x01);
    tag = KMKeyParameters.findTag(KMType.ENUM_TAG, KMType.ALGORITHM, hwParams);
    Assert.assertEquals(KMEnumTag.cast(tag).getValue(), KMType.RSA);
    tag = KMKeyParameters.findTag(KMType.ENUM_TAG, KMType.ORIGIN, hwParams);
    Assert.assertEquals(KMEnumTag.cast(tag).getValue(), KMType.IMPORTED);
    cleanUp();
  }

  @Test
  public void testDeviceLocked() {
    init();
    byte[] hmacKey = new byte[32];
    cryptoProvider.newRandomNumber(hmacKey, (short) 0, (short) 32);
    KMRepository.instance().initComputedHmac(hmacKey, (short) 0, (short) 32);
    // generate aes key with unlocked_device_required
    short aesKey = generateAesDesKey(KMType.AES, (short) 128, null, null, true);
    short keyBlobPtr = KMArray.cast(aesKey).get((short) 1);
    byte[] keyBlob = new byte[KMByteBlob.cast(keyBlobPtr).length()];
    Util.arrayCopyNonAtomic(KMByteBlob.cast(keyBlobPtr).getBuffer(),
        KMByteBlob.cast(keyBlobPtr).getStartOff(),
        keyBlob, (short) 0, (short) keyBlob.length);
    // encrypt something
    short inParams = getAesDesParams(KMType.AES, KMType.ECB, KMType.PKCS7, null);
    byte[] plainData = "Hello World 123!".getBytes();
    short ret = processMessage(plainData,
        KMByteBlob.instance(keyBlob, (short) 0, (short) keyBlob.length),
        KMType.ENCRYPT,
        KMKeyParameters.instance(inParams),
        (short) 0, null, false, false
    );
    keyBlobPtr = KMArray.cast(ret).get((short) 2);
    byte[] cipherData = new byte[KMByteBlob.cast(keyBlobPtr).length()];
    Util.arrayCopyNonAtomic(KMByteBlob.cast(keyBlobPtr).getBuffer(),
        KMByteBlob.cast(keyBlobPtr).getStartOff(),
        cipherData, (short) 0, (short) cipherData.length);
    // create verification token
    short verToken = KMVerificationToken.instance();
    KMVerificationToken.cast(verToken).setTimestamp(KMInteger.uint_16((short) 1));
    verToken = signVerificationToken(verToken);
    // device locked request
    deviceLock(verToken);
    // decrypt should fail
    inParams = getAesDesParams(KMType.AES, KMType.ECB, KMType.PKCS7, null);
    short beginResp = begin(KMType.DECRYPT,
        KMByteBlob.instance(keyBlob, (short) 0, (short) keyBlob.length),
        KMKeyParameters.instance(inParams), (short) 0);
    Assert.assertEquals(beginResp, KMError.DEVICE_LOCKED);
    short hwToken = KMHardwareAuthToken.instance();
    KMHardwareAuthToken.cast(hwToken).setTimestamp(KMInteger.uint_16((byte) 2));
    KMHardwareAuthToken.cast(hwToken)
        .setHwAuthenticatorType(KMEnum.instance(KMType.USER_AUTH_TYPE, (byte) KMType.PASSWORD));
    inParams = getAesDesParams(KMType.AES, KMType.ECB, KMType.PKCS7, null);
    hwToken = signHwToken(hwToken);
    ret = processMessage(cipherData,
        KMByteBlob.instance(keyBlob, (short) 0, (short) keyBlob.length),
        KMType.DECRYPT,
        KMKeyParameters.instance(inParams), hwToken, null, false, false
    );
    ret = KMArray.cast(ret).get((short) 0);
    Assert.assertEquals(KMInteger.cast(ret).getShort(), KMError.OK);
    cleanUp();
  }

  private short signHwToken(short hwToken) {
    short len = 0;
    byte[] scratchPad = new byte[256];
    // add 0
    Util.arrayFillNonAtomic(scratchPad, (short) 0, (short) 256, (byte) 0);
    len = 1;
    // concatenate challenge - 8 bytes
    short ptr = KMHardwareAuthToken.cast(hwToken).getChallenge();
    KMInteger.cast(ptr)
        .value(scratchPad, (short) (len + (short) (8 - KMInteger.cast(ptr).length())));
    len += 8;
    // concatenate user id - 8 bytes
    ptr = KMHardwareAuthToken.cast(hwToken).getUserId();
    KMInteger.cast(ptr)
        .value(scratchPad, (short) (len + (short) (8 - KMInteger.cast(ptr).length())));
    len += 8;
    // concatenate authenticator id - 8 bytes
    ptr = KMHardwareAuthToken.cast(hwToken).getAuthenticatorId();
    KMInteger.cast(ptr)
        .value(scratchPad, (short) (len + (short) (8 - KMInteger.cast(ptr).length())));
    len += 8;
    // concatenate authenticator type - 4 bytes
    ptr = KMHardwareAuthToken.cast(hwToken).getHwAuthenticatorType();
    scratchPad[(short) (len + 3)] = KMEnum.cast(ptr).getVal();
    len += 4;
    // concatenate timestamp -8 bytes
    ptr = KMHardwareAuthToken.cast(hwToken).getTimestamp();
    KMInteger.cast(ptr)
        .value(scratchPad, (short) (len + (short) (8 - KMInteger.cast(ptr).length())));
    len += 8;
    // hmac the data
/*    HMACKey key =
      cryptoProvider.createHMACKey(
        KMRepository.instance().getComputedHmacKey(),
        (short) 0,
        (short) KMRepository.instance().getComputedHmacKey().length);

 */
    byte[] mac = new byte[32];
    /*
    len =
      cryptoProvider.hmacSign(key, scratchPad, (short) 0, len,
        mac,
        (short)0);
     */
    short key = KMRepository.instance().getComputedHmacKey();
    cryptoProvider.hmacSign(
        KMByteBlob.cast(key).getBuffer(),
        KMByteBlob.cast(key).getStartOff(),
        KMByteBlob.cast(key).length(),
        scratchPad, (short) 0, len,
        mac,
        (short) 0);
    KMHardwareAuthToken.cast(hwToken)
        .setMac(KMByteBlob.instance(mac, (short) 0, (short) mac.length));
    return hwToken;
  }

  private void deviceLock(short verToken) {
    short req = KMArray.instance((short) 2);
    KMArray.cast(req).add((short) 0, KMInteger.uint_8((byte) 1));
    KMArray.cast(req).add((short) 1, verToken);
    CommandAPDU apdu = encodeApdu((byte) INS_DEVICE_LOCKED_CMD, req);
    ResponseAPDU response = simulator.transmitCommand(apdu);
    short ret = KMArray.instance((short) 1);
    KMArray.cast(ret).add((short) 0, KMInteger.exp());
    byte[] respBuf = response.getBytes();
    Assert.assertEquals(respBuf[0], KMError.OK);
  }

  private short signVerificationToken(short verToken) {
    byte[] scratchPad = new byte[256];
    byte[] authVer = "Auth Verification".getBytes();
    //print(authVer,(short)0,(short)authVer.length);
    // concatenation length will be 37 + length of verified parameters list  - which is typically empty
    Util.arrayFillNonAtomic(scratchPad, (short) 0, (short) 256, (byte) 0);
    short params = KMVerificationToken.cast(verToken).getParametersVerified();
    // Add "Auth Verification" - 17 bytes.
    Util.arrayCopy(authVer, (short) 0, scratchPad, (short) 0, (short) authVer.length);
    short len = (short) authVer.length;
    // concatenate challenge - 8 bytes
    short ptr = KMVerificationToken.cast(verToken).getChallenge();
    KMInteger.cast(ptr)
        .value(scratchPad, (short) (len + (short) (8 - KMInteger.cast(ptr).length())));
    len += 8;
    // concatenate timestamp -8 bytes
    ptr = KMVerificationToken.cast(verToken).getTimestamp();
    KMInteger.cast(ptr)
        .value(scratchPad, (short) (len + (short) (8 - KMInteger.cast(ptr).length())));
    len += 8;
    // concatenate security level - 4 bytes
    ptr = KMVerificationToken.cast(verToken).getSecurityLevel();
    scratchPad[(short) (len + 3)] = KMEnum.cast(ptr).getVal();
    len += 4;
    // concatenate Parameters verified - blob of encoded data.
    ptr = KMVerificationToken.cast(verToken).getParametersVerified();
    if (KMByteBlob.cast(ptr).length() != 0) {
      len += KMByteBlob.cast(ptr).getValues(scratchPad, (short) 0);
    }
    // hmac the data
   /* HMACKey key =
      cryptoProvider.createHMACKey(
        KMRepository.instance().getComputedHmacKey(),
        (short) 0,
        (short) KMRepository.instance().getComputedHmacKey().length);

    */
    ptr = KMVerificationToken.cast(verToken).getMac();
    byte[] mac = new byte[32];
    /*len =
      cryptoProvider.hmacSign(key, scratchPad, (short) 0, len,
        mac,
        (short)0);
     */
    short key = KMRepository.instance().getComputedHmacKey();
    cryptoProvider.hmacSign(KMByteBlob.cast(key).getBuffer(),
        KMByteBlob.cast(key).getStartOff(),
        KMByteBlob.cast(key).length(),
        scratchPad, (short) 0, len,
        mac,
        (short) 0);
    KMVerificationToken.cast(verToken)
        .setMac(KMByteBlob.instance(mac, (short) 0, (short) mac.length));
    return verToken;
  }

  @Test
  public void testEcImportKeySuccess() {
    init();
    byte[] pub = new byte[128];
    byte[] priv = new byte[128];
    short[] lengths = new short[2];
    cryptoProvider
        .createAsymmetricKey(KMType.EC, priv, (short) 0, (short) 128, pub, (short) 0, (short) 128,
            lengths);
    short pubBlob = KMByteBlob.instance(pub, (short) 0, lengths[1]);
    short privBlob = KMByteBlob.instance(priv, (short) 0, lengths[0]);
    short arrPtr = KMArray.instance((short) 5);
    short boolTag = KMBoolTag.instance(KMType.NO_AUTH_REQUIRED);
    short keySize = KMIntegerTag
        .instance(KMType.UINT_TAG, KMType.KEYSIZE, KMInteger.uint_16((short) 256));
    short byteBlob = KMByteBlob.instance((short) 1);
    KMByteBlob.cast(byteBlob).add((short) 0, KMType.SHA2_256);
    short digest = KMEnumArrayTag.instance(KMType.DIGEST, byteBlob);
    short ecCurve = KMEnumTag.instance(KMType.ECCURVE, KMType.P_256);
    KMArray.cast(arrPtr).add((short) 0, boolTag);
    KMArray.cast(arrPtr).add((short) 1, keySize);
    KMArray.cast(arrPtr).add((short) 2, digest);
    KMArray.cast(arrPtr).add((short) 3, ecCurve);
    KMArray.cast(arrPtr).add((short) 4, KMEnumTag.instance(KMType.ALGORITHM, KMType.EC));
    short keyParams = KMKeyParameters.instance(arrPtr);
    short keyFormatPtr = KMEnum.instance(KMType.KEY_FORMAT, KMType.RAW);// Note: VTS uses PKCS8
    short keyBlob = KMArray.instance((short) 2);
    KMArray.cast(keyBlob).add((short) 0, privBlob);
    KMArray.cast(keyBlob).add((short) 1, pubBlob);
    byte[] blob = new byte[128];
    short len = encoder.encode(keyBlob, blob, (short) 0);
    keyBlob = KMByteBlob.instance(blob, (short) 0, len);
    arrPtr = KMArray.instance((short) 3);
    KMArray arg = KMArray.cast(arrPtr);
    arg.add((short) 0, keyParams);
    arg.add((short) 1, keyFormatPtr);
    arg.add((short) 2, keyBlob);
    CommandAPDU apdu = encodeApdu((byte) INS_IMPORT_KEY_CMD, arrPtr);
    // print(commandAPDU.getBytes());
    ResponseAPDU response = simulator.transmitCommand(apdu);
    short ret = KMArray.instance((short) 3);
    KMArray.cast(ret).add((short) 0, KMInteger.exp());
    KMArray.cast(ret).add((short) 1, KMByteBlob.exp());
    short inst = KMKeyCharacteristics.exp();
    KMArray.cast(ret).add((short) 2, inst);
    byte[] respBuf = response.getBytes();
    len = (short) respBuf.length;
    ret = decoder.decode(ret, respBuf, (short) 0, len);
    short error = KMInteger.cast(KMArray.cast(ret).get((short) 0)).getShort();
    short keyBlobLength = KMByteBlob.cast(KMArray.cast(ret).get((short) 1)).length();
    short blobArr = extractKeyBlobArray(KMArray.cast(ret).get((short) 1));
    short keyCharacteristics = KMArray.cast(ret).get((short) 2);
    short hwParams = KMKeyCharacteristics.cast(keyCharacteristics).getHardwareEnforced();
    short swParams = KMKeyCharacteristics.cast(keyCharacteristics).getSoftwareEnforced();
    Assert.assertEquals(0x9000, response.getSW());
    Assert.assertEquals(error, KMError.OK);
    short tag = KMKeyParameters.findTag(KMType.BOOL_TAG, KMType.NO_AUTH_REQUIRED, hwParams);
    Assert.assertEquals(KMBoolTag.cast(tag).getVal(), 0x01);
    tag = KMKeyParameters.findTag(KMType.UINT_TAG, KMType.KEYSIZE, hwParams);
    Assert.assertEquals(KMInteger.cast(KMIntegerTag.cast(tag).getValue()).getShort(), 256);
    tag = KMKeyParameters.findTag(KMType.ENUM_ARRAY_TAG, KMType.DIGEST, hwParams);
    Assert.assertTrue(KMEnumArrayTag.cast(tag).contains(KMType.SHA2_256));
    tag = KMKeyParameters.findTag(KMType.ENUM_TAG, KMType.ECCURVE, hwParams);
    Assert.assertEquals(KMEnumTag.cast(tag).getValue(), KMType.P_256);
    tag = KMKeyParameters.findTag(KMType.ENUM_TAG, KMType.ALGORITHM, hwParams);
    Assert.assertEquals(KMEnumTag.cast(tag).getValue(), KMType.EC);
    tag = KMKeyParameters.findTag(KMType.ENUM_TAG, KMType.ORIGIN, hwParams);
    Assert.assertEquals(KMEnumTag.cast(tag).getValue(), KMType.IMPORTED);
    cleanUp();
  }

  private short extractKeyBlobArray(byte[] buf, short off, short buflen) {
    short ret = KMArray.instance((short) 5);
    KMArray.cast(ret).add(KMKeymasterApplet.KEY_BLOB_SECRET, KMByteBlob.exp());
    KMArray.cast(ret).add(KMKeymasterApplet.KEY_BLOB_AUTH_TAG, KMByteBlob.exp());
    KMArray.cast(ret).add(KMKeymasterApplet.KEY_BLOB_NONCE, KMByteBlob.exp());
    short ptr = KMKeyCharacteristics.exp();
    KMArray.cast(ret).add(KMKeymasterApplet.KEY_BLOB_KEYCHAR, ptr);
    KMArray.cast(ret).add(KMKeymasterApplet.KEY_BLOB_PUB_KEY, KMByteBlob.exp());
    ret =
        decoder.decodeArray(
            ret,
            buf, off, buflen);
    short len = KMArray.cast(ret).length();
    ptr = KMArray.cast(ret).get((short) 4);
//    print(KMByteBlob.cast(ptr).getBuffer(),KMByteBlob.cast(ptr).getStartOff(),KMByteBlob.cast(ptr).length());
    return ret;
  }

  private short extractKeyBlobArray(short keyBlob) {
    return extractKeyBlobArray(KMByteBlob.cast(keyBlob).getBuffer(), KMByteBlob
        .cast(keyBlob).getStartOff(), KMByteBlob.cast(keyBlob).length());
  }

  @Test
  public void testRsaGenerateKeySuccess() {
    init();
    short ret = generateRsaKey(null, null);
    short error = KMInteger.cast(KMArray.cast(ret).get((short) 0)).getShort();
    short keyBlobLength = KMByteBlob.cast(KMArray.cast(ret).get((short) 1)).length();
    short keyCharacteristics = KMArray.cast(ret).get((short) 2);
    short hwParams = KMKeyCharacteristics.cast(keyCharacteristics).getHardwareEnforced();
    short swParams = KMKeyCharacteristics.cast(keyCharacteristics).getSoftwareEnforced();
    Assert.assertEquals(error, KMError.OK);
    short tag = KMKeyParameters.findTag(KMType.UINT_TAG, KMType.KEYSIZE, hwParams);
    Assert.assertEquals(KMInteger.cast(KMIntegerTag.cast(tag).getValue()).getShort(), 2048);
    tag = KMKeyParameters.findTag(KMType.ENUM_ARRAY_TAG, KMType.DIGEST, hwParams);
    Assert.assertTrue(KMEnumArrayTag.cast(tag).contains(KMType.DIGEST_NONE));
    tag = KMKeyParameters.findTag(KMType.ENUM_ARRAY_TAG, KMType.PADDING, hwParams);
    Assert.assertTrue(KMEnumArrayTag.cast(tag).contains(KMType.RSA_PKCS1_1_5_ENCRYPT));
    tag = KMKeyParameters.findTag(KMType.ULONG_TAG, KMType.RSA_PUBLIC_EXPONENT, hwParams);
    Assert.assertEquals(KMInteger.cast(KMIntegerTag.cast(tag).getValue()).getSignificantShort(),
        0x01);
    Assert.assertEquals(KMInteger.cast(KMIntegerTag.cast(tag).getValue()).getShort(), 0x01);
    tag = KMKeyParameters.findTag(KMType.ENUM_TAG, KMType.ALGORITHM, hwParams);
    Assert.assertEquals(KMEnumTag.cast(tag).getValue(), KMType.RSA);
    tag = KMKeyParameters.findTag(KMType.ENUM_TAG, KMType.ORIGIN, hwParams);
    Assert.assertEquals(KMEnumTag.cast(tag).getValue(), KMType.GENERATED);
    cleanUp();
  }

  private short generateRsaKey(byte[] clientId, byte[] appData) {
    byte[] activeAndCreationDateTime = {0, 0, 0x01, 0x73, 0x51, 0x7C, (byte) 0xCC, 0x00};
    short tagCount = 11;
    if (clientId != null) {
      tagCount++;
    }
    if (appData != null) {
      tagCount++;
    }
    short arrPtr = KMArray.instance(tagCount);
    short keySize = KMIntegerTag
        .instance(KMType.UINT_TAG, KMType.KEYSIZE, KMInteger.uint_16((short) 2048));
    short byteBlob = KMByteBlob.instance((short) 3);
    KMByteBlob.cast(byteBlob).add((short) 0, KMType.DIGEST_NONE);
    KMByteBlob.cast(byteBlob).add((short) 1, KMType.SHA2_256);
    KMByteBlob.cast(byteBlob).add((short) 2, KMType.SHA1);
    short digest = KMEnumArrayTag.instance(KMType.DIGEST, byteBlob);
    byteBlob = KMByteBlob.instance((short) 5);
    KMByteBlob.cast(byteBlob).add((short) 0, KMType.RSA_PKCS1_1_5_ENCRYPT);
    KMByteBlob.cast(byteBlob).add((short) 1, KMType.RSA_PKCS1_1_5_SIGN);
    KMByteBlob.cast(byteBlob).add((short) 2, KMType.RSA_OAEP);
    KMByteBlob.cast(byteBlob).add((short) 3, KMType.RSA_PSS);
    KMByteBlob.cast(byteBlob).add((short) 4, KMType.PADDING_NONE);
    short padding = KMEnumArrayTag.instance(KMType.PADDING, byteBlob);
    byteBlob = KMByteBlob.instance((short) 5);
    KMByteBlob.cast(byteBlob).add((short) 0, KMType.SIGN);
    KMByteBlob.cast(byteBlob).add((short) 1, KMType.VERIFY);
    KMByteBlob.cast(byteBlob).add((short) 2, KMType.ENCRYPT);
    KMByteBlob.cast(byteBlob).add((short) 3, KMType.DECRYPT);
    KMByteBlob.cast(byteBlob).add((short) 4, KMType.WRAP_KEY);
    short purpose = KMEnumArrayTag.instance(KMType.PURPOSE, byteBlob);
    byte[] pub = {0, 1, 0, 1};
    short rsaPubExpTag = KMIntegerTag
        .instance(KMType.ULONG_TAG, KMType.RSA_PUBLIC_EXPONENT, KMInteger.uint_32(pub, (short) 0));
    short boolTag = KMBoolTag.instance(KMType.NO_AUTH_REQUIRED);
    short tagIndex = 0;
    KMArray.cast(arrPtr).add(tagIndex++, purpose);
    KMArray.cast(arrPtr).add(tagIndex++, KMBoolTag.instance(KMType.INCLUDE_UNIQUE_ID));
    KMArray.cast(arrPtr).add(tagIndex++, KMBoolTag.instance(KMType.RESET_SINCE_ID_ROTATION));
    KMArray.cast(arrPtr).add(tagIndex++, boolTag);
    KMArray.cast(arrPtr).add(tagIndex++, keySize);
    KMArray.cast(arrPtr).add(tagIndex++, digest);
    KMArray.cast(arrPtr).add(tagIndex++, rsaPubExpTag);
    KMArray.cast(arrPtr).add(tagIndex++, KMEnumTag.instance(KMType.ALGORITHM, KMType.RSA));
    KMArray.cast(arrPtr).add(tagIndex++, padding);
    short dateTag = KMInteger.uint_64(activeAndCreationDateTime, (short) 0);
    KMArray.cast(arrPtr)
        .add(tagIndex++, KMIntegerTag.instance(KMType.DATE_TAG, KMType.ACTIVE_DATETIME, dateTag));
    KMArray.cast(arrPtr)
        .add(tagIndex++, KMIntegerTag.instance(KMType.DATE_TAG, KMType.CREATION_DATETIME, dateTag));

    if (clientId != null) {
      KMArray.cast(arrPtr).add(tagIndex++,
          KMByteTag.instance(KMType.APPLICATION_ID,
              KMByteBlob.instance(clientId, (short) 0, (short) clientId.length)));
    }
    if (appData != null) {
      KMArray.cast(arrPtr).add(tagIndex++,
          KMByteTag.instance(KMType.APPLICATION_DATA,
              KMByteBlob.instance(appData, (short) 0, (short) appData.length)));
    }
    short keyParams = KMKeyParameters.instance(arrPtr);
    arrPtr = KMArray.instance((short) 1);
    KMArray arg = KMArray.cast(arrPtr);
    arg.add((short) 0, keyParams);
    CommandAPDU apdu = encodeApdu((byte) INS_GENERATE_KEY_CMD, arrPtr);
    // print(commandAPDU.getBytes());
    ResponseAPDU response = simulator.transmitCommand(apdu);
    Assert.assertEquals(0x9000, response.getSW());
    short ret = KMArray.instance((short) 3);
    KMArray.cast(ret).add((short) 0, KMInteger.exp());
    KMArray.cast(ret).add((short) 1, KMByteBlob.exp());
    short inst = KMKeyCharacteristics.exp();
    KMArray.cast(ret).add((short) 2, inst);
    byte[] respBuf = response.getBytes();
    short len = (short) respBuf.length;
    ret = decoder.decode(ret, respBuf, (short) 0, len);
    return ret;
  }

  private short generateAttestationKey() {
    // 15th July 2020 00.00.00
    byte[] activeAndCreationDateTime = {0, 0, 0x01, 0x73, 0x51, 0x7C, (byte) 0xCC, 0x00};
    short tagCount = 11;
    short arrPtr = KMArray.instance(tagCount);
    short keySize = KMIntegerTag
        .instance(KMType.UINT_TAG, KMType.KEYSIZE, KMInteger.uint_16((short) 2048));
    short byteBlob = KMByteBlob.instance((short) 3);
    KMByteBlob.cast(byteBlob).add((short) 0, KMType.DIGEST_NONE);
    KMByteBlob.cast(byteBlob).add((short) 1, KMType.SHA2_256);
    KMByteBlob.cast(byteBlob).add((short) 2, KMType.SHA1);
    short digest = KMEnumArrayTag.instance(KMType.DIGEST, byteBlob);
    byteBlob = KMByteBlob.instance((short) 1);
    KMByteBlob.cast(byteBlob).add((short) 0, KMType.RSA_PKCS1_1_5_SIGN);
    short padding = KMEnumArrayTag.instance(KMType.PADDING, byteBlob);
    byteBlob = KMByteBlob.instance((short) 1);
    KMByteBlob.cast(byteBlob).add((short) 0, KMType.ATTEST_KEY);
    short purpose = KMEnumArrayTag.instance(KMType.PURPOSE, byteBlob);
    byte[] pub = {0, 1, 0, 1};
    short rsaPubExpTag = KMIntegerTag
        .instance(KMType.ULONG_TAG, KMType.RSA_PUBLIC_EXPONENT, KMInteger.uint_32(pub, (short) 0));
    short boolTag = KMBoolTag.instance(KMType.NO_AUTH_REQUIRED);
    short tagIndex = 0;
    KMArray.cast(arrPtr).add(tagIndex++, purpose);
    KMArray.cast(arrPtr).add(tagIndex++, boolTag);
    KMArray.cast(arrPtr).add(tagIndex++, KMBoolTag.instance(KMType.INCLUDE_UNIQUE_ID));
    KMArray.cast(arrPtr).add(tagIndex++, KMBoolTag.instance(KMType.RESET_SINCE_ID_ROTATION));
    KMArray.cast(arrPtr).add(tagIndex++, boolTag);
    KMArray.cast(arrPtr).add(tagIndex++, keySize);
    KMArray.cast(arrPtr).add(tagIndex++, digest);
    KMArray.cast(arrPtr).add(tagIndex++, rsaPubExpTag);
    KMArray.cast(arrPtr).add(tagIndex++, KMEnumTag.instance(KMType.ALGORITHM, KMType.RSA));
    KMArray.cast(arrPtr).add(tagIndex++, padding);
    short dateTag = KMInteger.uint_64(activeAndCreationDateTime, (short) 0);
    KMArray.cast(arrPtr)
        .add(tagIndex++, KMIntegerTag.instance(KMType.ULONG_TAG, KMType.ACTIVE_DATETIME, dateTag));
    KMArray.cast(arrPtr).add(tagIndex++,
        KMIntegerTag.instance(KMType.ULONG_TAG, KMType.CREATION_DATETIME, dateTag));
    short keyParams = KMKeyParameters.instance(arrPtr);
    arrPtr = KMArray.instance((short) 1);
    KMArray arg = KMArray.cast(arrPtr);
    arg.add((short) 0, keyParams);
    CommandAPDU apdu = encodeApdu((byte) INS_GENERATE_KEY_CMD, arrPtr);
    // print(commandAPDU.getBytes());
    ResponseAPDU response = simulator.transmitCommand(apdu);
    Assert.assertEquals(0x9000, response.getSW());
    short ret = KMArray.instance((short) 3);
    KMArray.cast(ret).add((short) 0, KMInteger.exp());
    KMArray.cast(ret).add((short) 1, KMByteBlob.exp());
    short inst = KMKeyCharacteristics.exp();
    KMArray.cast(ret).add((short) 2, inst);
    byte[] respBuf = response.getBytes();
    short len = (short) respBuf.length;
    ret = decoder.decode(ret, respBuf, (short) 0, len);
    return ret;
  }

  @Test
  public void testEcGenerateKeySuccess() {
    init();
    short ret = generateEcKey(null, null);
    short error = KMInteger.cast(KMArray.cast(ret).get((short) 0)).getShort();
    short keyBlobLength = KMByteBlob.cast(KMArray.cast(ret).get((short) 1)).length();
    short keyCharacteristics = KMArray.cast(ret).get((short) 2);
    short hwParams = KMKeyCharacteristics.cast(keyCharacteristics).getHardwareEnforced();
    short swParams = KMKeyCharacteristics.cast(keyCharacteristics).getSoftwareEnforced();
    Assert.assertEquals(error, KMError.OK);
    short tag = KMKeyParameters.findTag(KMType.UINT_TAG, KMType.KEYSIZE, hwParams);
    Assert.assertEquals(KMInteger.cast(KMIntegerTag.cast(tag).getValue()).getShort(), 256);
    tag = KMKeyParameters.findTag(KMType.ENUM_ARRAY_TAG, KMType.DIGEST, hwParams);
    Assert.assertTrue(KMEnumArrayTag.cast(tag).contains(KMType.DIGEST_NONE));
    tag = KMKeyParameters.findTag(KMType.ENUM_TAG, KMType.ALGORITHM, hwParams);
    Assert.assertEquals(KMEnumTag.cast(tag).getValue(), KMType.EC);
    tag = KMKeyParameters.findTag(KMType.ENUM_TAG, KMType.ORIGIN, hwParams);
    Assert.assertEquals(KMEnumTag.cast(tag).getValue(), KMType.GENERATED);
    cleanUp();
  }

  public short generateEcKey(byte[] clientId, byte[] appData) {
    byte[] activeAndCreationDateTime = {0, 0, 0x01, 0x73, 0x51, 0x7C, (byte) 0xCC, 0x00};
    short tagCount = 6;
    if (clientId != null) {
      tagCount++;
    }
    if (appData != null) {
      tagCount++;
    }
    short arrPtr = KMArray.instance(tagCount);
    short keySize = KMIntegerTag
        .instance(KMType.UINT_TAG, KMType.KEYSIZE, KMInteger.uint_16((short) 256));
    short byteBlob = KMByteBlob.instance((short) 2);
    KMByteBlob.cast(byteBlob).add((short) 0, KMType.DIGEST_NONE);
    KMByteBlob.cast(byteBlob).add((short) 1, KMType.SHA2_256);
    short digest = KMEnumArrayTag.instance(KMType.DIGEST, byteBlob);
    byteBlob = KMByteBlob.instance((short) 2);
    KMByteBlob.cast(byteBlob).add((short) 0, KMType.SIGN);
    KMByteBlob.cast(byteBlob).add((short) 1, KMType.VERIFY);
    short purpose = KMEnumArrayTag.instance(KMType.PURPOSE, byteBlob);
    short boolTag = KMBoolTag.instance(KMType.NO_AUTH_REQUIRED);
    short tagIndex = 0;
    KMArray.cast(arrPtr).add(tagIndex++, purpose);
    KMArray.cast(arrPtr).add(tagIndex++, boolTag);
    KMArray.cast(arrPtr).add(tagIndex++, keySize);
    KMArray.cast(arrPtr).add(tagIndex++, digest);
    KMArray.cast(arrPtr).add(tagIndex++, KMEnumTag.instance(KMType.ALGORITHM, KMType.EC));
    short dateTag = KMInteger.uint_64(activeAndCreationDateTime, (short) 0);
    KMArray.cast(arrPtr)
        .add(tagIndex++, KMIntegerTag.instance(KMType.DATE_TAG, KMType.CREATION_DATETIME, dateTag));
    if (clientId != null) {
      KMArray.cast(arrPtr).add(tagIndex++,
          KMByteTag.instance(KMType.APPLICATION_ID,
              KMByteBlob.instance(clientId, (short) 0, (short) clientId.length)));
    }
    if (appData != null) {
      KMArray.cast(arrPtr).add(tagIndex++,
          KMByteTag.instance(KMType.APPLICATION_DATA,
              KMByteBlob.instance(appData, (short) 0, (short) appData.length)));
    }
    short keyParams = KMKeyParameters.instance(arrPtr);
    arrPtr = KMArray.instance((short) 1);
    KMArray arg = KMArray.cast(arrPtr);
    arg.add((short) 0, keyParams);
    CommandAPDU apdu = encodeApdu((byte) INS_GENERATE_KEY_CMD, arrPtr);
    // print(commandAPDU.getBytes());
    ResponseAPDU response = simulator.transmitCommand(apdu);
    Assert.assertEquals(0x9000, response.getSW());
    short ret = KMArray.instance((short) 3);
    KMArray.cast(ret).add((short) 0, KMInteger.exp());
    KMArray.cast(ret).add((short) 1, KMByteBlob.exp());
    short inst = KMKeyCharacteristics.exp();
    KMArray.cast(ret).add((short) 2, inst);
    byte[] respBuf = response.getBytes();
    short len = (short) respBuf.length;
    ret = decoder.decode(ret, respBuf, (short) 0, len);
    return ret;
  }

  @Test
  public void testHmacGenerateKeySuccess() {
    init();
    short ret = generateHmacKey(null, null);
    short error = KMInteger.cast(KMArray.cast(ret).get((short) 0)).getShort();
    short keyBlobLength = KMByteBlob.cast(KMArray.cast(ret).get((short) 1)).length();
    short keyCharacteristics = KMArray.cast(ret).get((short) 2);
    short hwParams = KMKeyCharacteristics.cast(keyCharacteristics).getHardwareEnforced();
    short swParams = KMKeyCharacteristics.cast(keyCharacteristics).getSoftwareEnforced();
    Assert.assertEquals(error, KMError.OK);
    short tag = KMKeyParameters.findTag(KMType.UINT_TAG, KMType.KEYSIZE, hwParams);
    Assert.assertEquals(KMInteger.cast(KMIntegerTag.cast(tag).getValue()).getShort(), 128);
    tag = KMKeyParameters.findTag(KMType.ENUM_ARRAY_TAG, KMType.DIGEST, hwParams);
    Assert.assertTrue(KMEnumArrayTag.cast(tag).contains(KMType.SHA2_256));
    tag = KMKeyParameters.findTag(KMType.UINT_TAG, KMType.MIN_MAC_LENGTH, hwParams);
    Assert.assertEquals(KMInteger.cast(KMIntegerTag.cast(tag).getValue()).getShort(), 160);
    tag = KMKeyParameters.findTag(KMType.ENUM_TAG, KMType.ALGORITHM, hwParams);
    Assert.assertEquals(KMEnumTag.cast(tag).getValue(), KMType.HMAC);
    tag = KMKeyParameters.findTag(KMType.ENUM_TAG, KMType.ORIGIN, hwParams);
    Assert.assertEquals(KMEnumTag.cast(tag).getValue(), KMType.GENERATED);
    cleanUp();
  }

  public short generateHmacKey(byte[] clientId, byte[] appData) {
    short tagCount = 6;
    if (clientId != null) {
      tagCount++;
    }
    if (appData != null) {
      tagCount++;
    }
    short arrPtr = KMArray.instance(tagCount);
    short keySize = KMIntegerTag
        .instance(KMType.UINT_TAG, KMType.KEYSIZE, KMInteger.uint_16((short) 128));
    short byteBlob = KMByteBlob.instance((short) 1);
    KMByteBlob.cast(byteBlob).add((short) 0, KMType.SHA2_256);
    short digest = KMEnumArrayTag.instance(KMType.DIGEST, byteBlob);
    byteBlob = KMByteBlob.instance((short) 2);
    KMByteBlob.cast(byteBlob).add((short) 0, KMType.SIGN);
    KMByteBlob.cast(byteBlob).add((short) 1, KMType.VERIFY);
    short purpose = KMEnumArrayTag.instance(KMType.PURPOSE, byteBlob);
    short boolTag = KMBoolTag.instance(KMType.NO_AUTH_REQUIRED);
    short minMacLen = KMIntegerTag
        .instance(KMType.UINT_TAG, KMType.MIN_MAC_LENGTH, KMInteger.uint_16((short)/*256*/160));
    short tagIndex = 0;
    KMArray.cast(arrPtr).add(tagIndex++, minMacLen);
    KMArray.cast(arrPtr).add(tagIndex++, purpose);
    KMArray.cast(arrPtr).add(tagIndex++, boolTag);
    KMArray.cast(arrPtr).add(tagIndex++, keySize);
    KMArray.cast(arrPtr).add(tagIndex++, digest);
    KMArray.cast(arrPtr).add(tagIndex++, KMEnumTag.instance(KMType.ALGORITHM, KMType.HMAC));
    if (clientId != null) {
      KMArray.cast(arrPtr).add(tagIndex++,
          KMByteTag.instance(KMType.APPLICATION_ID,
              KMByteBlob.instance(clientId, (short) 0, (short) clientId.length)));
    }
    if (appData != null) {
      KMArray.cast(arrPtr).add(tagIndex++,
          KMByteTag.instance(KMType.APPLICATION_DATA,
              KMByteBlob.instance(appData, (short) 0, (short) appData.length)));
    }
    short keyParams = KMKeyParameters.instance(arrPtr);
    arrPtr = KMArray.instance((short) 1);
    KMArray arg = KMArray.cast(arrPtr);
    arg.add((short) 0, keyParams);
    CommandAPDU apdu = encodeApdu((byte) INS_GENERATE_KEY_CMD, arrPtr);
    // print(commandAPDU.getBytes());
    ResponseAPDU response = simulator.transmitCommand(apdu);
    short ret = KMArray.instance((short) 3);
    KMArray.cast(ret).add((short) 0, KMInteger.exp());
    KMArray.cast(ret).add((short) 1, KMByteBlob.exp());
    short inst = KMKeyCharacteristics.exp();
    KMArray.cast(ret).add((short) 2, inst);
    byte[] respBuf = response.getBytes();
    short len = (short) respBuf.length;
    ret = decoder.decode(ret, respBuf, (short) 0, len);
    short error = KMInteger.cast(KMArray.cast(ret).get((short) 0)).getShort();
    Assert.assertEquals(0x9000, response.getSW());
    Assert.assertEquals(error, KMError.OK);
    return ret;
  }

  public short generateAesDesKey(byte alg, short keysize, byte[] clientId, byte[] appData,
      boolean unlockReqd) {
    short tagCount = 7;
    if (clientId != null) {
      tagCount++;
    }
    if (appData != null) {
      tagCount++;
    }
    if (unlockReqd) {
      tagCount++;
    }
    short arrPtr = KMArray.instance(tagCount);
    short boolTag = KMBoolTag.instance(KMType.NO_AUTH_REQUIRED);
    short keySize = KMIntegerTag
        .instance(KMType.UINT_TAG, KMType.KEYSIZE, KMInteger.uint_16(keysize));
    short byteBlob = KMByteBlob.instance((short) 3);
    KMByteBlob.cast(byteBlob).add((short) 0, KMType.ECB);
    KMByteBlob.cast(byteBlob).add((short) 1, KMType.CBC);
    KMByteBlob.cast(byteBlob).add((short) 2, KMType.CTR);
    short blockModeTag = KMEnumArrayTag.instance(KMType.BLOCK_MODE, byteBlob);
    byteBlob = KMByteBlob.instance((short) 2);
    KMByteBlob.cast(byteBlob).add((short) 0, KMType.PKCS7);
    KMByteBlob.cast(byteBlob).add((short) 1, KMType.PADDING_NONE);
    short paddingMode = KMEnumArrayTag.instance(KMType.PADDING, byteBlob);
    byteBlob = KMByteBlob.instance((short) 2);
    KMByteBlob.cast(byteBlob).add((short) 0, KMType.ENCRYPT);
    KMByteBlob.cast(byteBlob).add((short) 1, KMType.DECRYPT);
    short purpose = KMEnumArrayTag.instance(KMType.PURPOSE, byteBlob);
    short tagIndex = 0;
    KMArray.cast(arrPtr).add(tagIndex++, boolTag);
    KMArray.cast(arrPtr).add(tagIndex++, keySize);
    KMArray.cast(arrPtr).add(tagIndex++, blockModeTag);
    KMArray.cast(arrPtr).add(tagIndex++, paddingMode);
    KMArray.cast(arrPtr).add(tagIndex++, KMEnumTag.instance(KMType.ALGORITHM, alg));
    KMArray.cast(arrPtr).add(tagIndex++, purpose);
    KMArray.cast(arrPtr).add(tagIndex++, KMBoolTag.instance(KMType.CALLER_NONCE));
    if (unlockReqd) {
      KMArray.cast(arrPtr).add(tagIndex++, KMBoolTag.instance(KMType.UNLOCKED_DEVICE_REQUIRED));
    }
    if (clientId != null) {
      KMArray.cast(arrPtr).add(tagIndex++,
          KMByteTag.instance(KMType.APPLICATION_ID,
              KMByteBlob.instance(clientId, (short) 0, (short) clientId.length)));
    }
    if (appData != null) {
      KMArray.cast(arrPtr).add(tagIndex++,
          KMByteTag.instance(KMType.APPLICATION_DATA,
              KMByteBlob.instance(appData, (short) 0, (short) appData.length)));
    }
    short keyParams = KMKeyParameters.instance(arrPtr);
    arrPtr = KMArray.instance((short) 1);
    KMArray arg = KMArray.cast(arrPtr);
    arg.add((short) 0, keyParams);
    CommandAPDU apdu = encodeApdu((byte) INS_GENERATE_KEY_CMD, arrPtr);
    // print(commandAPDU.getBytes());
    ResponseAPDU response = simulator.transmitCommand(apdu);
    short ret = KMArray.instance((short) 3);
    KMArray.cast(ret).add((short) 0, KMInteger.exp());
    KMArray.cast(ret).add((short) 1, KMByteBlob.exp());
    short inst = KMKeyCharacteristics.exp();
    KMArray.cast(ret).add((short) 2, inst);
    byte[] respBuf = response.getBytes();
    short len = (short) respBuf.length;
    ret = decoder.decode(ret, respBuf, (short) 0, len);
    short error = KMInteger.cast(KMArray.cast(ret).get((short) 0)).getShort();
    Assert.assertEquals(0x9000, response.getSW());
    Assert.assertEquals(error, KMError.OK);
    return ret;
  }

  public short generateAesGcmKey(short keysize, byte[] clientId, byte[] appData) {
    short tagCount = 8;
    if (clientId != null) {
      tagCount++;
    }
    if (appData != null) {
      tagCount++;
    }
    short arrPtr = KMArray.instance(tagCount);
    short boolTag = KMBoolTag.instance(KMType.NO_AUTH_REQUIRED);
    short keySize = KMIntegerTag
        .instance(KMType.UINT_TAG, KMType.KEYSIZE, KMInteger.uint_16(keysize));
    short macLength = KMIntegerTag
        .instance(KMType.UINT_TAG, KMType.MIN_MAC_LENGTH, KMInteger.uint_16((short) 96));
    short byteBlob = KMByteBlob.instance((short) 1);
    KMByteBlob.cast(byteBlob).add((short) 0, KMType.GCM);
    short blockModeTag = KMEnumArrayTag.instance(KMType.BLOCK_MODE, byteBlob);
    byteBlob = KMByteBlob.instance((short) 1);
    KMByteBlob.cast(byteBlob).add((short) 0, KMType.PADDING_NONE);
    short paddingMode = KMEnumArrayTag.instance(KMType.PADDING, byteBlob);
    byteBlob = KMByteBlob.instance((short) 2);
    KMByteBlob.cast(byteBlob).add((short) 0, KMType.ENCRYPT);
    KMByteBlob.cast(byteBlob).add((short) 1, KMType.DECRYPT);
    short purpose = KMEnumArrayTag.instance(KMType.PURPOSE, byteBlob);
    short tagIndex = 0;
    KMArray.cast(arrPtr).add(tagIndex++, boolTag);
    KMArray.cast(arrPtr).add(tagIndex++, macLength);
    KMArray.cast(arrPtr).add(tagIndex++, keySize);
    KMArray.cast(arrPtr).add(tagIndex++, blockModeTag);
    KMArray.cast(arrPtr).add(tagIndex++, paddingMode);
    KMArray.cast(arrPtr).add(tagIndex++, KMEnumTag.instance(KMType.ALGORITHM, KMType.AES));
    KMArray.cast(arrPtr).add(tagIndex++, purpose);
    KMArray.cast(arrPtr).add(tagIndex++, KMBoolTag.instance(KMType.CALLER_NONCE));
    if (clientId != null) {
      KMArray.cast(arrPtr).add(tagIndex++,
          KMByteTag.instance(KMType.APPLICATION_ID,
              KMByteBlob.instance(clientId, (short) 0, (short) clientId.length)));
    }
    if (appData != null) {
      KMArray.cast(arrPtr).add(tagIndex++,
          KMByteTag.instance(KMType.APPLICATION_DATA,
              KMByteBlob.instance(appData, (short) 0, (short) appData.length)));
    }
    short keyParams = KMKeyParameters.instance(arrPtr);
    arrPtr = KMArray.instance((short) 1);
    KMArray arg = KMArray.cast(arrPtr);
    arg.add((short) 0, keyParams);
    CommandAPDU apdu = encodeApdu((byte) INS_GENERATE_KEY_CMD, arrPtr);
    // print(commandAPDU.getBytes());
    ResponseAPDU response = simulator.transmitCommand(apdu);
    short ret = KMArray.instance((short) 3);
    KMArray.cast(ret).add((short) 0, KMInteger.exp());
    KMArray.cast(ret).add((short) 1, KMByteBlob.exp());
    short inst = KMKeyCharacteristics.exp();
    KMArray.cast(ret).add((short) 2, inst);
    byte[] respBuf = response.getBytes();
    short len = (short) respBuf.length;
    ret = decoder.decode(ret, respBuf, (short) 0, len);
    short error = KMInteger.cast(KMArray.cast(ret).get((short) 0)).getShort();
    Assert.assertEquals(0x9000, response.getSW());
    Assert.assertEquals(error, KMError.OK);
    return ret;
  }

  @Test
  public void testComputeHmacParams() {
    init();
    // Get Hmac parameters
    short ret = getHmacSharingParams();
    short error = KMInteger.cast(KMArray.cast(ret).get((short) 0)).getShort();
    KMHmacSharingParameters params = KMHmacSharingParameters.cast(KMArray.cast(ret).get((short) 1));
    short seed = params.getSeed();
    short nonce = params.getNonce();

    short params1 = KMHmacSharingParameters.instance();
    KMHmacSharingParameters.cast(params1).setSeed(KMByteBlob.instance((short) 0));
    short num = KMByteBlob.instance((short) 32);
    Util.arrayCopyNonAtomic(
        KMByteBlob.cast(nonce).getBuffer(),
        KMByteBlob.cast(nonce).getStartOff(),
        KMByteBlob.cast(num).getBuffer(),
        KMByteBlob.cast(num).getStartOff(),
        KMByteBlob.cast(num).length());

    KMHmacSharingParameters.cast(params1).setNonce(num);
    short params2 = KMHmacSharingParameters.instance();
    KMHmacSharingParameters.cast(params2).setSeed(KMByteBlob.instance((short) 0));
    num = KMByteBlob.instance((short) 32);
    cryptoProvider.newRandomNumber(
        KMByteBlob.cast(num).getBuffer(),
        KMByteBlob.cast(num).getStartOff(),
        KMByteBlob.cast(num).length());
    KMHmacSharingParameters.cast(params2).setNonce(num);
    short arr = KMArray.instance((short) 2);
    KMArray.cast(arr).add((short) 0, params1);
    KMArray.cast(arr).add((short) 1, params2);
    short arrPtr = KMArray.instance((short) 1);
    KMArray.cast(arrPtr).add((short) 0, arr);
    CommandAPDU apdu = encodeApdu((byte) INS_COMPUTE_SHARED_HMAC_CMD, arrPtr);
    // print(commandAPDU.getBytes());
    ResponseAPDU response = simulator.transmitCommand(apdu);
    Assert.assertEquals(0x9000, response.getSW());
    ret = KMArray.instance((short) 2);
    KMArray.cast(ret).add((short) 0, KMInteger.exp());
    KMArray.cast(ret).add((short) 1, KMByteBlob.exp());
    byte[] respBuf = response.getBytes();
    short len = (short) respBuf.length;
    ret = decoder.decode(ret, respBuf, (short) 0, len);
    error = KMInteger.cast(KMArray.cast(ret).get((short) 0)).getShort();
    Assert.assertEquals(0x9000, response.getSW());
    Assert.assertEquals(error, KMError.OK);

    cleanUp();
  }

  @Test
  public void testGetHmacSharingParams() {
    init();
    CommandAPDU commandAPDU = new CommandAPDU(0x80, INS_GET_HMAC_SHARING_PARAM_CMD, 0x40, 0x00);
    //print(commandAPDU.getBytes());
    ResponseAPDU response = simulator.transmitCommand(commandAPDU);
    KMDecoder dec = new KMDecoder();
    short ret = KMArray.instance((short) 2);
    KMArray.cast(ret).add((short) 0, KMInteger.exp());
    short inst = KMHmacSharingParameters.exp();
    KMArray.cast(ret).add((short) 1, inst);
    byte[] respBuf = response.getBytes();
    short len = (short) respBuf.length;
    ret = decoder.decode(ret, respBuf, (short) 0, len);
    short error = KMInteger.cast(KMArray.cast(ret).get((short) 0)).getShort();
    KMHmacSharingParameters params = KMHmacSharingParameters.cast(KMArray.cast(ret).get((short) 1));
    short seed = params.getSeed();
    short nonce = params.getNonce();
    Assert.assertTrue(KMByteBlob.cast(seed).length() == 0);
    Assert.assertTrue(KMByteBlob.cast(nonce).length() == 32);
    //print(seed);
    //print(nonce);
    Assert.assertEquals(error, KMError.OK);
    cleanUp();
  }

  public short getHmacSharingParams() {
    CommandAPDU commandAPDU = new CommandAPDU(0x80, INS_GET_HMAC_SHARING_PARAM_CMD, 0x40, 0x00);
    //print(commandAPDU.getBytes());
    ResponseAPDU response = simulator.transmitCommand(commandAPDU);
    KMDecoder dec = new KMDecoder();
    short ret = KMArray.instance((short) 2);
    KMArray.cast(ret).add((short) 0, KMInteger.exp());
    short inst = KMHmacSharingParameters.exp();
    KMArray.cast(ret).add((short) 1, inst);
    byte[] respBuf = response.getBytes();
    short len = (short) respBuf.length;
    ret = decoder.decode(ret, respBuf, (short) 0, len);
    return ret;
  }

  @Test
  public void testImportWrappedKey() {
    init();
    byte[] wrappedKey = new byte[16];
    cryptoProvider.newRandomNumber(wrappedKey, (short) 0, (short) 16);
    byte[] encWrappedKey = new byte[16];
    byte[] transportKeyMaterial = new byte[32];
    cryptoProvider.newRandomNumber(transportKeyMaterial, (short) 0, (short) 32);
    byte[] nonce = new byte[12];
    cryptoProvider.newRandomNumber(nonce, (short) 0, (short) 12);
    byte[] authData = "Auth Data".getBytes();
    byte[] authTag = new byte[16];
    cryptoProvider.aesGCMEncrypt(transportKeyMaterial, (short) 0, (short) 32, wrappedKey,
        (short) 0, (short) 16, encWrappedKey, (short) 0,
        nonce, (short) 0, (short) 12, authData, (short) 0, (short) authData.length,
        authTag, (short) 0, (short) 16);
    byte[] maskingKey = {1, 0, 1, 0, 1, 0, 1, 0, 1, 0, 1, 0, 1, 0, 1, 0, 1, 0, 1, 0, 1, 0, 1, 0, 1,
        0, 1, 0, 1, 0, 1, 0};
    byte[] maskedTransportKey = new byte[32];
    for (int i = 0; i < maskingKey.length; i++) {
      maskedTransportKey[i] = (byte) (transportKeyMaterial[i] ^ maskingKey[i]);
    }
    short rsaKeyArr = generateRsaKey(null, null);
    short keyBlobPtr = KMArray.cast(rsaKeyArr).get((short) 1);
    byte[] wrappingKeyBlob = new byte[KMByteBlob.cast(keyBlobPtr).length()];
    Util.arrayCopyNonAtomic(KMByteBlob.cast(keyBlobPtr).getBuffer(),
        KMByteBlob.cast(keyBlobPtr).getStartOff(),
        wrappingKeyBlob, (short) 0, (short) wrappingKeyBlob.length);

    byte[] output = new byte[256];
    short outlen = rsaOaepEncryptMessage(wrappingKeyBlob, KMType.SHA2_256,
        maskedTransportKey, (short) 0, (short) maskedTransportKey.length,
        output, (short) 0);
    Assert.assertTrue((outlen == 256));
    byte[] encTransportKey = new byte[outlen];
    Util.arrayCopyNonAtomic(output, (short) 0, encTransportKey, (short) 0,
        outlen);
    //Clean the heap.
    KMRepository.instance().clean();
    short tagCount = 7;
    short arrPtr = KMArray.instance(tagCount);
    short boolTag = KMBoolTag.instance(KMType.NO_AUTH_REQUIRED);
    short keySize = KMIntegerTag
        .instance(KMType.UINT_TAG, KMType.KEYSIZE, KMInteger.uint_16((short) 128));
    short byteBlob = KMByteBlob.instance((short) 2);
    KMByteBlob.cast(byteBlob).add((short) 0, KMType.ECB);
    KMByteBlob.cast(byteBlob).add((short) 1, KMType.CBC);
    short blockModeTag = KMEnumArrayTag.instance(KMType.BLOCK_MODE, byteBlob);
    byteBlob = KMByteBlob.instance((short) 2);
    KMByteBlob.cast(byteBlob).add((short) 0, KMType.PKCS7);
    KMByteBlob.cast(byteBlob).add((short) 1, KMType.PADDING_NONE);
    short paddingMode = KMEnumArrayTag.instance(KMType.PADDING, byteBlob);
    byteBlob = KMByteBlob.instance((short) 2);
    KMByteBlob.cast(byteBlob).add((short) 0, KMType.ENCRYPT);
    KMByteBlob.cast(byteBlob).add((short) 1, KMType.DECRYPT);
    short purpose = KMEnumArrayTag.instance(KMType.PURPOSE, byteBlob);
    short tagIndex = 0;
    KMArray.cast(arrPtr).add(tagIndex++, boolTag);
    KMArray.cast(arrPtr).add(tagIndex++, keySize);
    KMArray.cast(arrPtr).add(tagIndex++, blockModeTag);
    KMArray.cast(arrPtr).add(tagIndex++, paddingMode);
    KMArray.cast(arrPtr).add(tagIndex++, KMEnumTag.instance(KMType.ALGORITHM, KMType.AES));
    KMArray.cast(arrPtr).add(tagIndex++, purpose);
    KMArray.cast(arrPtr).add(tagIndex++, KMBoolTag.instance(KMType.CALLER_NONCE));
    short keyParams = KMKeyParameters.instance(arrPtr);
    short nullParams = KMArray.instance((short) 0);
    nullParams = KMKeyParameters.instance(nullParams);
    short arr = KMArray.instance((short) 12);
    KMArray.cast(arr).add((short) 0, keyParams); // Key Params of wrapped key
    KMArray.cast(arr).add((short) 1, KMEnum.instance(KMType.KEY_FORMAT, KMType.RAW)); // Key Format
    KMArray.cast(arr).add((short) 2, KMByteBlob.instance(encWrappedKey, (short) 0,
        (short) encWrappedKey.length)); // Wrapped Import Key Blob
    KMArray.cast(arr).add((short) 3,
        KMByteBlob.instance(authTag, (short) 0, (short) authTag.length)); // Auth Tag
    KMArray.cast(arr)
        .add((short) 4, KMByteBlob.instance(nonce, (short) 0, (short) nonce.length)); // IV - Nonce
    KMArray.cast(arr).add((short) 5, KMByteBlob.instance(encTransportKey, (short) 0,
        (short) encTransportKey.length)); // Encrypted Transport Key
    KMArray.cast(arr).add((short) 6, KMByteBlob.instance(wrappingKeyBlob, (short) 0,
        (short) wrappingKeyBlob.length)); // Wrapping Key KeyBlob
    KMArray.cast(arr).add((short) 7,
        KMByteBlob.instance(maskingKey, (short) 0, (short) maskingKey.length)); // Masking Key
    KMArray.cast(arr).add((short) 8, nullParams); // Un-wrapping Params
    KMArray.cast(arr).add((short) 9, KMByteBlob.instance(authData, (short) 0,
        (short) authData.length)); // Wrapped Key ASSOCIATED AUTH DATA
    KMArray.cast(arr).add((short) 10, KMInteger.uint_8((byte) 0)); // Password Sid
    KMArray.cast(arr).add((short) 11, KMInteger.uint_8((byte) 0)); // Biometric Sid
    CommandAPDU apdu = encodeApdu((byte) INS_IMPORT_WRAPPED_KEY_CMD, arr);
    // print(commandAPDU.getBytes());
    ResponseAPDU response = simulator.transmitCommand(apdu);
    short ret = KMArray.instance((short) 3);
    KMArray.cast(ret).add((short) 0, KMInteger.exp());
    KMArray.cast(ret).add((short) 1, KMByteBlob.exp());
    short inst = KMKeyCharacteristics.exp();
    KMArray.cast(ret).add((short) 2, inst);
    byte[] respBuf = response.getBytes();
    short len = (short) respBuf.length;
    ret = decoder.decode(ret, respBuf, (short) 0, len);
    short error = KMInteger.cast(KMArray.cast(ret).get((short) 0)).getShort();
    short keyBlobLength = KMByteBlob.cast(KMArray.cast(ret).get((short) 1)).length();
    short keyCharacteristics = KMArray.cast(ret).get((short) 2);
    short hwParams = KMKeyCharacteristics.cast(keyCharacteristics).getHardwareEnforced();
    short swParams = KMKeyCharacteristics.cast(keyCharacteristics).getSoftwareEnforced();
    Assert.assertEquals(0x9000, response.getSW());
    Assert.assertEquals(error, KMError.OK);
    short tag = KMKeyParameters.findTag(KMType.BOOL_TAG, KMType.NO_AUTH_REQUIRED, hwParams);
    Assert.assertEquals(KMBoolTag.cast(tag).getVal(), 0x01);
    tag = KMKeyParameters.findTag(KMType.UINT_TAG, KMType.KEYSIZE, hwParams);
    Assert.assertEquals(KMInteger.cast(KMIntegerTag.cast(tag).getValue()).getShort(), 128);
    tag = KMKeyParameters.findTag(KMType.ENUM_ARRAY_TAG, KMType.PADDING, hwParams);
    Assert.assertTrue(KMEnumArrayTag.cast(tag).contains(KMType.PKCS7));
    tag = KMKeyParameters.findTag(KMType.ENUM_ARRAY_TAG, KMType.BLOCK_MODE, hwParams);
    Assert.assertTrue(KMEnumArrayTag.cast(tag).contains(KMType.ECB));
    tag = KMKeyParameters.findTag(KMType.ENUM_TAG, KMType.ALGORITHM, hwParams);
    Assert.assertEquals(KMEnumTag.cast(tag).getValue(), KMType.AES);
    tag = KMKeyParameters.findTag(KMType.ENUM_TAG, KMType.ORIGIN, hwParams);
    Assert.assertEquals(KMEnumTag.cast(tag).getValue(), KMType.SECURELY_IMPORTED);
    cleanUp();
  }

  @Test
  public void testGetKeyCharacteristicsWithIdDataSuccess() {
    init();
    byte[] clientId = "clientId".getBytes();
    byte[] appData = "appData".getBytes();
    short ret = generateRsaKey(clientId, appData);
    short error = KMInteger.cast(KMArray.cast(ret).get((short) 0)).getShort();
    Assert.assertEquals(error, KMError.OK);
    short keyBlob = KMArray.cast(ret).get((short) 1);

    short arrPtr = KMArray.instance((short) 3);
    KMArray.cast(arrPtr).add((short) 0, keyBlob);
    KMArray.cast(arrPtr)
        .add((short) 1, KMByteBlob.instance(clientId, (short) 0, (short) clientId.length));
    KMArray.cast(arrPtr)
        .add((short) 2, KMByteBlob.instance(appData, (short) 0, (short) appData.length));
    CommandAPDU apdu = encodeApdu((byte) INS_GET_KEY_CHARACTERISTICS_CMD, arrPtr);
    // print(commandAPDU.getBytes());
    ResponseAPDU response = simulator.transmitCommand(apdu);
    ret = KMArray.instance((short) 2);
    KMArray.cast(ret).add((short) 0, KMInteger.exp());
    short inst = KMKeyCharacteristics.exp();
    KMArray.cast(ret).add((short) 1, inst);
    byte[] respBuf = response.getBytes();
    short len = (short) respBuf.length;
    ret = decoder.decode(ret, respBuf, (short) 0, len);
    error = KMInteger.cast(KMArray.cast(ret).get((short) 0)).getShort();
    Assert.assertEquals(error, KMError.OK);
    cleanUp();
  }

  @Test
  public void testGetKeyCharacteristicsSuccess() {
    init();
    short ret = generateRsaKey(null, null);
    short error = KMInteger.cast(KMArray.cast(ret).get((short) 0)).getShort();
    Assert.assertEquals(error, KMError.OK);
    short keyBlob = KMArray.cast(ret).get((short) 1);

    short arrPtr = KMArray.instance((short) 3);
    KMArray.cast(arrPtr).add((short) 0, keyBlob);
    KMArray.cast(arrPtr).add((short) 1, KMByteBlob.instance((short) 0));
    KMArray.cast(arrPtr).add((short) 2, KMByteBlob.instance((short) 0));
    CommandAPDU apdu = encodeApdu((byte) INS_GET_KEY_CHARACTERISTICS_CMD, arrPtr);
    // print(commandAPDU.getBytes());
    ResponseAPDU response = simulator.transmitCommand(apdu);
    ret = KMArray.instance((short) 2);
    KMArray.cast(ret).add((short) 0, KMInteger.exp());
    short inst = KMKeyCharacteristics.exp();
    KMArray.cast(ret).add((short) 1, inst);
    byte[] respBuf = response.getBytes();
    short len = (short) respBuf.length;
    ret = decoder.decode(ret, respBuf, (short) 0, len);
    error = KMInteger.cast(KMArray.cast(ret).get((short) 0)).getShort();
    Assert.assertEquals(error, KMError.OK);
    cleanUp();
  }

  @Test
  public void testDeleteKeySuccess() {
    init();
    short ret = generateRsaKey(null, null);
    short keyBlobPtr = KMArray.cast(ret).get((short) 1);
    byte[] keyBlob = new byte[KMByteBlob.cast(keyBlobPtr).length()];
    short len = KMByteBlob.cast(keyBlobPtr).getValues(keyBlob, (short) 0);
    ret = getKeyCharacteristics(keyBlobPtr);
    short error = KMInteger.cast(KMArray.cast(ret).get((short) 0)).getShort();
    Assert.assertEquals(error, KMError.OK);
    ret = deleteKey(KMByteBlob.instance(keyBlob, (short) 0, (short) keyBlob.length));
    Assert.assertEquals(ret, KMError.OK);
    cleanUp();
  }

  @Test
  public void testDeleteAllKeySuccess() {
    init();
    short ret1 = generateRsaKey(null, null);
    short keyBlobPtr = KMArray.cast(ret1).get((short) 1);
    byte[] keyBlob1 = new byte[KMByteBlob.cast(keyBlobPtr).length()];
    short len = KMByteBlob.cast(keyBlobPtr).getValues(keyBlob1, (short) 0);
    short ret2 = generateRsaKey(null, null);
    keyBlobPtr = KMArray.cast(ret2).get((short) 1);
    byte[] keyBlob2 = new byte[KMByteBlob.cast(keyBlobPtr).length()];
    len = KMByteBlob.cast(keyBlobPtr).getValues(keyBlob2, (short) 0);
    CommandAPDU apdu = new CommandAPDU(0x80, INS_DELETE_ALL_KEYS_CMD, 0x40, 0x00);
    // print(commandAPDU.getBytes());
    ResponseAPDU response = simulator.transmitCommand(apdu);
    byte[] respBuf = response.getBytes();
    Assert.assertEquals(respBuf[0], KMError.OK);
    cleanUp();
  }

  private short deleteKey(short keyBlob) {
    short arrPtr = KMArray.instance((short) 1);
    KMArray.cast(arrPtr).add((short) 0, keyBlob);
    CommandAPDU apdu = encodeApdu((byte) INS_DELETE_KEY_CMD, arrPtr);
    // print(commandAPDU.getBytes());
    ResponseAPDU response = simulator.transmitCommand(apdu);
    byte[] respBuf = response.getBytes();
    return respBuf[0];
  }

  private short abort(short opHandle) {
    short arrPtr = KMArray.instance((short) 1);
    KMArray.cast(arrPtr).add((short) 0, opHandle);
    CommandAPDU apdu = encodeApdu((byte) INS_ABORT_OPERATION_CMD, arrPtr);
    // print(commandAPDU.getBytes());
    ResponseAPDU response = simulator.transmitCommand(apdu);
    byte[] respBuf = response.getBytes();
    return respBuf[0];
  }

  public short getKeyCharacteristics(short keyBlob) {
    short arrPtr = KMArray.instance((short) 3);
    KMArray.cast(arrPtr).add((short) 0, keyBlob);
    KMArray.cast(arrPtr).add((short) 1, KMByteBlob.instance((short) 0));
    KMArray.cast(arrPtr).add((short) 2, KMByteBlob.instance((short) 0));
    CommandAPDU apdu = encodeApdu((byte) INS_GET_KEY_CHARACTERISTICS_CMD, arrPtr);
    // print(commandAPDU.getBytes());
    ResponseAPDU response = simulator.transmitCommand(apdu);
    short ret = KMArray.instance((short) 2);
    KMArray.cast(ret).add((short) 0, KMInteger.exp());
    short inst = KMKeyCharacteristics.exp();
    KMArray.cast(ret).add((short) 1, inst);
    byte[] respBuf = response.getBytes();
    short len = (short) respBuf.length;
    if (len > 5) {
      ret = decoder.decode(ret, respBuf, (short) 0, len);
    } else {
      ret = KMByteBlob.instance(respBuf, (short) 0, len);
    }
    return ret;
  }

  @Test
  public void testWithAesGcmWithUpdate() {
    init();
    testEncryptDecryptWithAesDes(KMType.AES, KMType.GCM, KMType.PADDING_NONE, true);
    cleanUp();
  }

  @Test
  public void testWithAesEcbPkcs7WithUpdate() {
    init();
    testEncryptDecryptWithAesDes(KMType.AES, KMType.ECB, KMType.PKCS7, true);
    cleanUp();
  }

  @Test
  public void testWithAesCtrNoPadWithUpdate() {
    init();
    testEncryptDecryptWithAesDes(KMType.AES, KMType.CTR, KMType.PADDING_NONE, true);
    cleanUp();
  }

  @Test
  public void testWithAesCtrNoPad() {
    init();
    testEncryptDecryptWithAesDes(KMType.AES, KMType.CTR, KMType.PADDING_NONE, false);
    cleanUp();
  }

  @Test
  public void testWithAesEcbNoPadWithUpdate() {
    init();
    testEncryptDecryptWithAesDes(KMType.AES, KMType.ECB, KMType.PADDING_NONE, true);
    cleanUp();
  }

  @Test
  public void testWithDesEcbPkcs7WithUpdate() {
    init();
    testEncryptDecryptWithAesDes(KMType.DES, KMType.ECB, KMType.PKCS7, true);
    cleanUp();
  }

  @Test
  public void testWithDesEcbNoPadWithUpdate() {
    init();
    testEncryptDecryptWithAesDes(KMType.DES, KMType.ECB, KMType.PADDING_NONE, true);
    cleanUp();
  }

  @Test
  public void testWithAesCbcPkcs7WithUpdate() {
    init();
    testEncryptDecryptWithAesDes(KMType.AES, KMType.CBC, KMType.PKCS7, true);
    cleanUp();
  }

  @Test
  public void testWithAesCbcNoPadWithUpdate() {
    init();
    testEncryptDecryptWithAesDes(KMType.AES, KMType.CBC, KMType.PADDING_NONE, true);
    cleanUp();
  }

  @Test
  public void testWithDesCbcPkcs7WithUpdate() {
    init();
    testEncryptDecryptWithAesDes(KMType.DES, KMType.CBC, KMType.PKCS7, true);
    cleanUp();
  }

  @Test
  public void testWithDesCbcNoPadWithUpdate() {
    init();
    testEncryptDecryptWithAesDes(KMType.DES, KMType.CBC, KMType.PADDING_NONE, true);
    cleanUp();
  }

  @Test
  public void testWithAesEcbPkcs7() {
    init();
    testEncryptDecryptWithAesDes(KMType.AES, KMType.ECB, KMType.PKCS7, false);
    cleanUp();
  }

  @Test
  public void testWithAesCbcPkcs7() {
    init();
    testEncryptDecryptWithAesDes(KMType.AES, KMType.CBC, KMType.PKCS7, false);
    cleanUp();
  }

  @Test
  public void testWithAesEcbNoPad() {
    init();
    testEncryptDecryptWithAesDes(KMType.AES, KMType.ECB, KMType.PADDING_NONE, false);
    cleanUp();
  }

  @Test
  public void testWithAesCbcNoPad() {
    init();
    testEncryptDecryptWithAesDes(KMType.AES, KMType.CBC, KMType.PADDING_NONE, false);
    cleanUp();
  }

  @Test
  public void testWithDesCbcPkcs7() {
    init();
    testEncryptDecryptWithAesDes(KMType.DES, KMType.CBC, KMType.PKCS7, false);
    cleanUp();
  }

  @Test
  public void testWithDesCbcNoPad() {
    init();
    testEncryptDecryptWithAesDes(KMType.DES, KMType.CBC, KMType.PADDING_NONE, false);
    cleanUp();
  }

  @Test
  public void testWithDesEcbNoPad() {
    init();
    testEncryptDecryptWithAesDes(KMType.DES, KMType.ECB, KMType.PADDING_NONE, false);
    cleanUp();
  }

  @Test
  public void testWithDesEcbPkcs7() {
    init();
    testEncryptDecryptWithAesDes(KMType.DES, KMType.ECB, KMType.PKCS7, false);
    cleanUp();
  }

  @Test
  public void testWithRsa256Oaep() {
    init();
    testEncryptDecryptWithRsa(KMType.SHA2_256, KMType.RSA_OAEP);
    cleanUp();
  }

  @Test
  public void testWithRsaSha1Oaep() {
    init();
    testEncryptDecryptWithRsa(KMType.SHA1, KMType.RSA_OAEP);
    cleanUp();
  }

  @Test
  public void testWithRsaNonePkcs1() {
    init();
    testEncryptDecryptWithRsa(KMType.DIGEST_NONE, KMType.RSA_PKCS1_1_5_ENCRYPT);
    cleanUp();
  }

  @Test
  public void testWithRsaNoneNoPad() {
    init();
    testEncryptDecryptWithRsa(KMType.DIGEST_NONE, KMType.PADDING_NONE);
    cleanUp();
  }

  // TODO Signing with no digest is not supported by crypto provider or javacard
  @Test
  public void testSignWithRsaNoneNoPad() {
    init();
    testSignVerifyWithRsa(KMType.DIGEST_NONE, KMType.PADDING_NONE, false, false);
    cleanUp();
  }

  @Test
  public void testSignWithRsaNonePkcs1() {
    init();
    testSignVerifyWithRsa(KMType.DIGEST_NONE, KMType.RSA_PKCS1_1_5_SIGN, false, false);
    cleanUp();
  }

  public short getPublicKey(byte[] keyBlob, short off, short len,
      byte[] pubKey, short pubKeyOff) {
    short keyBlobPtr = extractKeyBlobArray(keyBlob, off, len);
    short arrayLen = KMArray.cast(keyBlobPtr).length();
    if (arrayLen < 5) {
      return 0;
    }
    short pubKeyPtr = KMArray.cast(keyBlobPtr).get(
        KMKeymasterApplet.KEY_BLOB_PUB_KEY);
    Util.arrayCopy(KMByteBlob.cast(pubKeyPtr).getBuffer(),
        KMByteBlob.cast(pubKeyPtr).getStartOff(), pubKey, pubKeyOff,
        KMByteBlob.cast(pubKeyPtr).length());
    return KMByteBlob.cast(pubKeyPtr).length();
  }

  private String toHexString(byte[] num) {
    StringBuilder sb = new StringBuilder();
    for (int i = 0; i < num.length; i++) {
      sb.append(String.format("%02X", num[i]));
    }
    return sb.toString();
  }

  public short rsaEncryptMessage(byte[] keyBlob, short padding, short digest, byte[] input,
      short inputOff, short inputlen,
      byte[] output, short outputOff) {
    byte alg = Cipher.ALG_RSA_PKCS1;
    byte[] tmp = null;
    short inLen = inputlen;
    if (padding == KMType.PADDING_NONE) {
      alg = Cipher.ALG_RSA_NOPAD;
      // Length cannot be greater then key size according to JcardSim
      if (inLen >= 256) {
        return 0;
      }
      // make input equal to 255 bytes
      tmp = new byte[255];
      Util.arrayFillNonAtomic(tmp, (short) 0, (short) 255, (byte) 0);
      Util.arrayCopyNonAtomic(
          input,
          inputOff,
          tmp, (short) (255 - inLen), inLen);
      inLen = 255;
      inputOff = 0;
    } else if (padding == KMType.RSA_PKCS1_1_5_ENCRYPT) {
      tmp = input;
    } else {
      /*Fail */
      Assert.assertTrue(false);
    }
    byte[] pubKey = new byte[256];
    KeyPair rsaKeyPair = new KeyPair(KeyPair.ALG_RSA, KeyBuilder.LENGTH_RSA_2048);
    RSAPublicKey rsaPubKey = (RSAPublicKey) rsaKeyPair.getPublic();
    if (0 == getPublicKey(keyBlob, (short) 0, (short) keyBlob.length, pubKey, (short) 0)) {
      return 0;
    }

    byte[] exponent = new byte[]{0x01, 0x00, 0x01};
    rsaPubKey.setModulus(pubKey, (short) 0, (short) pubKey.length);
    rsaPubKey.setExponent(exponent, (short) 0, (short) exponent.length);

    Cipher rsaCipher = Cipher.getInstance(alg, false);
    rsaCipher.init(rsaPubKey, Cipher.MODE_ENCRYPT);
    return rsaCipher.doFinal(tmp, inputOff, inLen, output, outputOff);
  }

  public short rsaOaepEncryptMessage(byte[] keyBlob, short digest, byte[] input, short inputOff,
      short inputlen,
      byte[] output, short outputOff) {
    byte[] mod = new byte[256];
    if (0 == getPublicKey(keyBlob, (short) 0, (short) keyBlob.length, mod, (short) 0)) {
      return 0;
    }
    byte[] exponent = new byte[]{0x01, 0x00, 0x01};

    // Convert byte arrays into keys
    String modString = toHexString(mod);
    String expString = toHexString(exponent);
    BigInteger modInt = new BigInteger(modString, 16);
    BigInteger expInt = new BigInteger(expString, 16);
    javax.crypto.Cipher rsaCipher = null;
    try {
      KeyFactory kf = KeyFactory.getInstance("RSA");
      // Create cipher with oaep padding
      OAEPParameterSpec oaepSpec = null;
      if (digest == KMType.SHA2_256) {
        oaepSpec = new OAEPParameterSpec("SHA-256", "MGF1",
            MGF1ParameterSpec.SHA1, PSource.PSpecified.DEFAULT);
      } else {
        oaepSpec = new OAEPParameterSpec("SHA1", "MGF1",
            MGF1ParameterSpec.SHA1, PSource.PSpecified.DEFAULT);
      }
      rsaCipher = javax.crypto.Cipher.getInstance("RSA/ECB/OAEPPadding", "SunJCE");

      RSAPublicKeySpec pubSpec = new RSAPublicKeySpec(modInt, expInt);
      java.security.interfaces.RSAPublicKey pubKey = (java.security.interfaces.RSAPublicKey) kf
          .generatePublic(pubSpec);
      rsaCipher.init(javax.crypto.Cipher.ENCRYPT_MODE, pubKey, oaepSpec);
      byte[] cipherOut = rsaCipher.doFinal(input, inputOff, inputlen);

      if (cipherOut != null) {
        Util.arrayCopyNonAtomic(cipherOut, (short) 0, output, outputOff, (short) cipherOut.length);
      }
      return (short) cipherOut.length;
    } catch (NoSuchAlgorithmException e) {
      e.printStackTrace();
    } catch (InvalidKeySpecException e) {
      e.printStackTrace();
    } catch (InvalidKeyException e) {
      e.printStackTrace();
    } catch (InvalidAlgorithmParameterException e) {
      e.printStackTrace();
    } catch (NoSuchPaddingException e) {
      e.printStackTrace();
    } catch (NoSuchProviderException e) {
      e.printStackTrace();
    } catch (IllegalBlockSizeException e) {
      e.printStackTrace();
    } catch (BadPaddingException e) {
      e.printStackTrace();
    }
    return 0;
  }

  public boolean ecNoDigestVerifyMessage(byte[] input, short inputOff,
      short inputlen, byte[] sign, short signOff, short signLen,
      byte[] keyBlob) {
    KeyFactory kf;
    byte[] pubKey = new byte[128];
    short keyStart = 0;
    short keyLength = getPublicKey(keyBlob, (short) 0, (short) keyBlob.length,
        pubKey, (short) 0);
    if (keyLength == 0) {
      return false;
    }
    try {
      java.security.Signature sunSigner = java.security.Signature.getInstance(
          "NONEwithECDSA", "SunEC");
      kf = KeyFactory.getInstance("EC");
      AlgorithmParameters parameters = AlgorithmParameters.getInstance("EC",
          "SunEC");
      // Supported curve secp256r1
      parameters.init(new ECGenParameterSpec("secp256r1"));
      ECParameterSpec ecParameters = parameters
          .getParameterSpec(ECParameterSpec.class);

      // Check if the first byte is 04 and remove it.
      if (pubKey[keyStart] == 0x04) {
        // uncompressed format.
        keyStart++;
        keyLength--;
      }
      short i = 0;
      byte[] pubx = new byte[keyLength / 2];
      for (; i < keyLength / 2; i++) {
        pubx[i] = pubKey[keyStart + i];
      }
      byte[] puby = new byte[keyLength / 2];
      for (i = 0; i < keyLength / 2; i++) {
        puby[i] = pubKey[keyStart + keyLength / 2 + i];
      }
      BigInteger bIX = new BigInteger(pubx);
      BigInteger bIY = new BigInteger(puby);
      ECPoint point = new ECPoint(bIX, bIY);
      ECPublicKeySpec pubkeyspec = new ECPublicKeySpec(point, ecParameters);
      java.security.interfaces.ECPublicKey ecPubkey = (java.security.interfaces.ECPublicKey) kf
          .generatePublic(pubkeyspec);
      sunSigner.initVerify(ecPubkey);
      sunSigner.update(input, inputOff, inputlen);
      return sunSigner.verify(sign, signOff, signLen);
    } catch (NoSuchAlgorithmException e) {
      e.printStackTrace();
    } catch (NoSuchProviderException e) {
      e.printStackTrace();
    } catch (InvalidParameterSpecException e) {
      e.printStackTrace();
    } catch (InvalidKeySpecException e) {
      e.printStackTrace();
    } catch (InvalidKeyException e) {
      e.printStackTrace();
    } catch (SignatureException e) {
      e.printStackTrace();
    }
    return false;
  }

  public boolean ecVerifyMessage(byte[] input, short inputOff, short inputlen,
      byte[] sign, short signOff, short signLen, byte[] keyBlob) {
    Signature ecVerifier;
    byte[] pubKey = new byte[128];
    short len = getPublicKey(keyBlob, (short) 0, (short) keyBlob.length,
        pubKey, (short) 0);
    if (len == 0) {
      return false;
    }
    ECPublicKey key = (ECPublicKey) KeyBuilder.buildKey(
        KeyBuilder.TYPE_EC_FP_PUBLIC, KeyBuilder.LENGTH_EC_FP_256, false);
    key.setW(pubKey, (short) 0, len);
    ecVerifier = Signature.getInstance(Signature.ALG_ECDSA_SHA_256, false);
    ecVerifier.init(key, Signature.MODE_VERIFY);
    return ecVerifier.verify(input, inputOff, inputlen, sign, signOff, signLen);
  }

  public boolean rsaVerifyMessage(byte[] input, short inputOff, short inputlen, byte[] sign,
      short signOff, short signLen,
      short digest, short padding, byte[] keyBlob) {
    if (digest == KMType.DIGEST_NONE || padding == KMType.PADDING_NONE) {
      return false;
    }
    byte[] pubKey = new byte[256];
    if (0 == getPublicKey(keyBlob, (short) 0, (short) keyBlob.length, pubKey, (short) 0)) {
      return false;
    }
    short alg = Signature.ALG_RSA_SHA_256_PKCS1_PSS;

    if (padding == KMType.RSA_PKCS1_1_5_SIGN) {
      alg = Signature.ALG_RSA_SHA_256_PKCS1;
    }

    Signature rsaVerifier = Signature.getInstance((byte) alg, false);
    RSAPublicKey key = (RSAPublicKey) KeyBuilder
        .buildKey(KeyBuilder.TYPE_RSA_PUBLIC, KeyBuilder.LENGTH_RSA_2048, false);
    byte[] exponent = new byte[]{0x01, 0x00, 0x01};
    key.setExponent(exponent, (short) 0, (short) exponent.length);
    key.setModulus(pubKey, (short) 0, (short) pubKey.length);
    rsaVerifier.init(key, Signature.MODE_VERIFY);
    return rsaVerifier.verify(input, inputOff, inputlen, sign, signOff, signLen);
  }

  public byte[] EncryptMessage(byte[] input, short params, byte[] keyBlob) {
    short ret = begin(KMType.ENCRYPT,
        KMByteBlob.instance(keyBlob, (short) 0, (short) keyBlob.length),
        KMKeyParameters.instance(params), (short) 0);
    // Get the operation handle.
    short opHandle = KMArray.cast(ret).get((short) 2);
    byte[] opHandleBuf = new byte[KMRepository.OPERATION_HANDLE_SIZE];
    KMInteger.cast(opHandle).getValue(opHandleBuf, (short) 0,
        (short) opHandleBuf.length);
    opHandle = KMInteger.uint_64(opHandleBuf, (short) 0);

    ret = finish(opHandle,
        KMByteBlob.instance(input, (short) 0, (short) input.length), null,
        (short) 0, (short) 0, (short) 0, KMError.OK);
    short dataPtr = KMArray.cast(ret).get((short) 2);
    byte[] output = new byte[KMByteBlob.cast(dataPtr).length()];
    if (KMByteBlob.cast(dataPtr).length() > 0) {
      Util.arrayCopyNonAtomic(KMByteBlob.cast(dataPtr).getBuffer(), KMByteBlob
              .cast(dataPtr).getStartOff(), output, (short) 0,
          KMByteBlob.cast(dataPtr).length());
    }
    return output;
  }

  public byte[] DecryptMessage(byte[] input, short params, byte[] keyBlob) {
    short ret = begin(KMType.DECRYPT,
        KMByteBlob.instance(keyBlob, (short) 0, (short) keyBlob.length),
        KMKeyParameters.instance(params), (short) 0);
    // Get the operation handle.
    short opHandle = KMArray.cast(ret).get((short) 2);
    byte[] opHandleBuf = new byte[KMRepository.OPERATION_HANDLE_SIZE];
    KMInteger.cast(opHandle).getValue(opHandleBuf, (short) 0,
        (short) opHandleBuf.length);
    opHandle = KMInteger.uint_64(opHandleBuf, (short) 0);

    ret = finish(opHandle,
        KMByteBlob.instance(input, (short) 0, (short) input.length), null,
        (short) 0, (short) 0, (short) 0, KMError.OK);
    short dataPtr = KMArray.cast(ret).get((short) 2);
    byte[] output = new byte[KMByteBlob.cast(dataPtr).length()];
    if (KMByteBlob.cast(dataPtr).length() > 0) {
      Util.arrayCopyNonAtomic(KMByteBlob.cast(dataPtr).getBuffer(), KMByteBlob
              .cast(dataPtr).getStartOff(), output, (short) 0,
          KMByteBlob.cast(dataPtr).length());
    }
    return output;
  }

  public short generateRandom(short upperBound) {
    Random rand = new Random();
    short int_random = (short) rand.nextInt(upperBound);
    return int_random;
  }

  @Test
  public void testUnsupportedBlockMode() {
    init();
    short desKey = generateAesDesKey(KMType.DES, (short) 168, null, null, false);
    short desKeyPtr = KMArray.cast(desKey).get((short) 1);
    byte[] keyBlob = new byte[KMByteBlob.cast(desKeyPtr).length()];
    Util.arrayCopyNonAtomic(KMByteBlob.cast(desKeyPtr).getBuffer(), KMByteBlob
            .cast(desKeyPtr).getStartOff(), keyBlob, (short) 0,
            (short) keyBlob.length);
    short desPkcs7Params = getAesDesParams(KMType.DES, (byte) KMType.CTR,
            KMType.PKCS7, new byte[12]);
    short ret = begin(KMType.ENCRYPT,
            KMByteBlob.instance(keyBlob, (short) 0, (short) keyBlob.length),
            KMKeyParameters.instance(desPkcs7Params), (short) 0);
    Assert.assertTrue(ret == KMError.UNSUPPORTED_BLOCK_MODE);
    cleanUp();
  }

  @Test
  public void testDesEcbPkcs7PaddingCorrupted() {
    init();
    short desKey = generateAesDesKey(KMType.DES, (short) 168, null, null, false);
    short desKeyPtr = KMArray.cast(desKey).get((short) 1);
    byte[] keyBlob = new byte[KMByteBlob.cast(desKeyPtr).length()];
    Util.arrayCopyNonAtomic(KMByteBlob.cast(desKeyPtr).getBuffer(), KMByteBlob
            .cast(desKeyPtr).getStartOff(), keyBlob, (short) 0,
        (short) keyBlob.length);

    byte[] message = {
        0x61};
    short desPkcs7Params = getAesDesParams(KMType.DES, KMType.ECB,
        KMType.PKCS7, null);
    byte[] cipherText1 = EncryptMessage(message, desPkcs7Params, keyBlob);
    Assert.assertEquals(8, cipherText1.length);
    Assert.assertFalse(Arrays.equals(message, cipherText1));

    // Corrupt the cipher text.
    ++cipherText1[(cipherText1.length / 2)];

    // Decrypt operation
    // Begin
    desPkcs7Params = getAesDesParams(KMType.DES, KMType.ECB, KMType.PKCS7, null);

    short ret = begin(KMType.DECRYPT,
        KMByteBlob.instance(keyBlob, (short) 0, (short) keyBlob.length),
        KMKeyParameters.instance(desPkcs7Params), (short) 0);
    // Get the operation handle.
    short opHandle = KMArray.cast(ret).get((short) 2);
    byte[] opHandleBuf = new byte[KMRepository.OPERATION_HANDLE_SIZE];
    KMInteger.cast(opHandle).getValue(opHandleBuf, (short) 0,
        (short) opHandleBuf.length);
    opHandle = KMInteger.uint_64(opHandleBuf, (short) 0);

    // Finish
    short dataPtr = KMByteBlob.instance(cipherText1, (short) 0,
        (short) cipherText1.length);
    opHandle = KMInteger.uint_64(opHandleBuf, (short) 0);
    ret = finish(opHandle, dataPtr, null, (short) 0, (short) 0, (short) 0,
        KMError.INVALID_ARGUMENT);
    cleanUp();
  }

  @Test
  public void testVtsRsaPkcs1Success() {
    init();
    byte[] message = {
        0x48, 0x65, 0x6c, 0x6c, 0x6f, 0x20, 0x57, 0x6f, 0x72, 0x6c, 0x64,
        0x21}; // "Hello World!";
    for (int i = 0; i < 250; i++) {
      short key = generateRsaKey(null, null);
      short rsaKeyPtr = KMArray.cast(key).get((short) 1);
      byte[] keyBlob = new byte[KMByteBlob.cast(rsaKeyPtr).length()];
      Util.arrayCopyNonAtomic(KMByteBlob.cast(rsaKeyPtr).getBuffer(),
          KMByteBlob.cast(rsaKeyPtr).getStartOff(), keyBlob, (short) 0,
          (short) keyBlob.length);
      short pkcs1Params = getRsaParams(KMType.DIGEST_NONE,
          KMType.RSA_PKCS1_1_5_ENCRYPT);

      byte[] cipherText1 = new byte[256];
      short cipherText1Len = rsaEncryptMessage(keyBlob, KMType.RSA_PKCS1_1_5_ENCRYPT,
          KMType.DIGEST_NONE,
          message, (short) 0, (short) message.length,
          cipherText1, (short) 0);
      Assert.assertEquals((2048 / 8), cipherText1Len);

      pkcs1Params = getRsaParams(KMType.DIGEST_NONE,
          KMType.RSA_PKCS1_1_5_ENCRYPT);
      byte[] cipherText2 = new byte[256];
      short cipherText2Len = rsaEncryptMessage(keyBlob, KMType.RSA_PKCS1_1_5_ENCRYPT,
          KMType.DIGEST_NONE,
          message, (short) 0, (short) message.length,
          cipherText2, (short) 0);
      Assert.assertEquals((2048 / 8), cipherText2Len);

      // PKCS1 v1.5 randomizes padding so every result should be different.
      Assert.assertFalse(Arrays.equals(cipherText1, cipherText2));

      pkcs1Params = getRsaParams(KMType.DIGEST_NONE,
          KMType.RSA_PKCS1_1_5_ENCRYPT);
      byte[] plainText = DecryptMessage(cipherText1, pkcs1Params, keyBlob);
      Assert.assertTrue(Arrays.equals(message, plainText));

      // Decrypting corrupted ciphertext should fail.
      short offset_to_corrupt = generateRandom((short) cipherText1.length);

      byte corrupt_byte;
      do {
        corrupt_byte = (byte) generateRandom((short) 256);
      } while (corrupt_byte == cipherText1[offset_to_corrupt]);
      cipherText1[offset_to_corrupt] = corrupt_byte;

      pkcs1Params = getRsaParams(KMType.DIGEST_NONE,
          KMType.RSA_PKCS1_1_5_ENCRYPT);
      // Do Begin operation.
      short ret = begin(KMType.DECRYPT,
          KMByteBlob.instance(keyBlob, (short) 0, (short) keyBlob.length),
          KMKeyParameters.instance(pkcs1Params), (short) 0);

      // Get the operation handle.
      short opHandle = KMArray.cast(ret).get((short) 2);
      byte[] opHandleBuf = new byte[KMRepository.OPERATION_HANDLE_SIZE];
      KMInteger.cast(opHandle).getValue(opHandleBuf, (short) 0,
          (short) opHandleBuf.length);
      opHandle = KMInteger.uint_64(opHandleBuf, (short) 0);

      short dataPtr = KMByteBlob.instance(cipherText1, (short) 0,
          (short) cipherText1.length);
      // Finish should return UNKNOWN_ERROR.
      ret = finish(opHandle, dataPtr, null, (short) 0, (short) 0, (short) 0,
          KMError.UNKNOWN_ERROR);
    }
    cleanUp();
  }

  @Test
  public void testSignVerifyWithHmacSHA256WithUpdate() {
    init();
    testSignVerifyWithHmac(KMType.SHA2_256, true);
    cleanUp();
  }

  @Test
  public void testSignVerifyWithHmacSHA256() {
    init();
    testSignVerifyWithHmac(KMType.SHA2_256, false);
    cleanUp();
  }

  @Test
  public void testSignVerifyWithEcdsaSHA256WithUpdate() {
    init();
    testSignVerifyWithEcdsa(KMType.SHA2_256, true);
    cleanUp();
  }

  @Test
  public void testSignVerifyWithEcdsaSHA256() {
    init();
    testSignVerifyWithEcdsa(KMType.SHA2_256, false);
    cleanUp();
  }

  @Test
  public void testSignVerifyWithRsaSHA256Pkcs1() {
    init();
    testSignVerifyWithRsa(KMType.SHA2_256, KMType.RSA_PKCS1_1_5_SIGN, false, true);
    cleanUp();
  }

  @Test
  public void testSignVerifyWithRsaSHA256Pss() {
    init();
    testSignVerifyWithRsa(KMType.SHA2_256, KMType.RSA_PSS, false, true);
    cleanUp();
  }

  @Test
  public void testSignVerifyWithRsaSHA256Pkcs1WithUpdate() {
    init();
    testSignVerifyWithRsa(KMType.SHA2_256, KMType.RSA_PKCS1_1_5_SIGN, true, true);
    cleanUp();
  }

  @Test
  public void testProvisionSuccess() {
    AID appletAID1 = AIDUtil.create("A000000062");
    simulator.installApplet(appletAID1, KMJCardSimApplet.class);
    // Select applet
    simulator.selectApplet(appletAID1);
    // provision attest key
    provisionCmd(simulator);
    cleanUp();
  }

  @Test
  public void testAttestRsaKey() {
    init();
    short key = generateRsaKey(null, null);
    short keyBlobPtr = KMArray.cast(key).get((short) 1);
    byte[] keyBlob = new byte[KMByteBlob.cast(keyBlobPtr).length()];
    Util.arrayCopyNonAtomic(
        KMByteBlob.cast(keyBlobPtr).getBuffer(),
        KMByteBlob.cast(keyBlobPtr).getStartOff(),
        keyBlob, (short) 0, (short) keyBlob.length);
    testAttestKey(keyBlob);
    cleanUp();
  }

  @Test
  public void testAttestEcKey() {
    init();
    short key = generateEcKey(null, null);
    short keyBlobPtr = KMArray.cast(key).get((short) 1);
    byte[] keyBlob = new byte[KMByteBlob.cast(keyBlobPtr).length()];
    Util.arrayCopyNonAtomic(
        KMByteBlob.cast(keyBlobPtr).getBuffer(),
        KMByteBlob.cast(keyBlobPtr).getStartOff(),
        keyBlob, (short) 0, (short) keyBlob.length);
    testAttestKey(keyBlob);
    cleanUp();
  }

  public void testAttestKey(byte[] keyBlob) {
    short arrPtr = KMArray.instance((short) 2);
    KMArray.cast(arrPtr).add((short) 0, KMByteTag.instance(KMType.ATTESTATION_APPLICATION_ID,
        KMByteBlob.instance(attAppId, (short) 0, (short) attAppId.length)));
    KMArray.cast(arrPtr).add((short) 1, KMByteTag.instance(KMType.ATTESTATION_CHALLENGE,
        KMByteBlob.instance(attChallenge, (short) 0, (short) attChallenge.length)));
    short keyParams = KMKeyParameters.instance(arrPtr);
    short args = KMArray.instance((short) 2);
    KMArray.cast(args)
        .add((short) 0, KMByteBlob.instance(keyBlob, (short) 0, (short) keyBlob.length));
    KMArray.cast(args).add((short) 1, keyParams);
    CommandAPDU apdu = encodeApdu((byte) INS_ATTEST_KEY_CMD, args);
    //print(apdu.getBytes(),(short)0,(short)apdu.getBytes().length);
    ResponseAPDU response = simulator.transmitCommand(apdu);
    short ret = KMArray.instance((short) 2);
    short arrBlobs = KMArray.instance((short) 1);
    KMArray.cast(arrBlobs).add((short) 0, KMByteBlob.exp());
    KMArray.cast(ret).add((short) 0, KMInteger.exp());
    KMArray.cast(ret).add((short) 1, arrBlobs);
    byte[] respBuf = response.getBytes();
    short len = (short) respBuf.length;
    //(respBuf,(short)0,(short)respBuf.length);
    ret = decoder.decode(ret, respBuf, (short) 0, len);
    short error = KMInteger.cast(KMArray.cast(ret).get((short) 0)).getShort();
    Assert.assertEquals(error, KMError.OK);
    arrBlobs = KMArray.cast(ret).get((short) 1);
    short cert = KMArray.cast(arrBlobs).get((short) 0);
    //printCert(KMByteBlob.cast(cert).getBuffer(),KMByteBlob.cast(cert).getStartOff(),KMByteBlob.cast(cert).length());
  }

  @Test
  public void testUpgradeKey() {
    init();
    short ret = generateHmacKey(null, null);
    short keyBlobPtr = KMArray.cast(ret).get((short) 1);
    byte[] keyBlob = new byte[KMByteBlob.cast(keyBlobPtr).length()];
    Util.arrayCopyNonAtomic(KMByteBlob.cast(keyBlobPtr).getBuffer(),
        KMByteBlob.cast(keyBlobPtr).getStartOff(),
        keyBlob, (short) 0, (short) keyBlob.length);
    short keyCharacteristics = KMArray.cast(ret).get((short) 2);
    short hwParams = KMKeyCharacteristics.cast(keyCharacteristics).getHardwareEnforced();
    short swParams = KMKeyCharacteristics.cast(keyCharacteristics).getSoftwareEnforced();
    short osVersion = KMKeyParameters.findTag(KMType.UINT_TAG, KMType.OS_VERSION, hwParams);
    osVersion = KMIntegerTag.cast(osVersion).getValue();
    short osPatch = KMKeyParameters.findTag(KMType.UINT_TAG, KMType.OS_PATCH_LEVEL, hwParams);
    osPatch = KMIntegerTag.cast(osPatch).getValue();
    Assert.assertEquals(KMInteger.cast(osVersion).getShort(), 1);
    Assert.assertEquals(KMInteger.cast(osPatch).getShort(), 1);
    setBootParams(simulator, (short) 2, (short) 2, (short) 1, (short) 1);
    ret = upgradeKey(KMByteBlob.instance(keyBlob, (short) 0, (short) keyBlob.length), null, null);
    keyBlobPtr = KMArray.cast(ret).get((short) 1);
    ret = getKeyCharacteristics(keyBlobPtr);
    keyCharacteristics = KMArray.cast(ret).get((short) 1);
    hwParams = KMKeyCharacteristics.cast(keyCharacteristics).getHardwareEnforced();
    osVersion = KMKeyParameters.findTag(KMType.UINT_TAG, KMType.OS_VERSION, hwParams);
    osVersion = KMIntegerTag.cast(osVersion).getValue();
    osPatch = KMKeyParameters.findTag(KMType.UINT_TAG, KMType.OS_PATCH_LEVEL, hwParams);
    osPatch = KMIntegerTag.cast(osPatch).getValue();
    Assert.assertEquals(KMInteger.cast(osVersion).getShort(), 2);
    Assert.assertEquals(KMInteger.cast(osPatch).getShort(), 2);
    cleanUp();
  }

  @Test
  public void testDestroyAttIds() {
    init();
    CommandAPDU commandAPDU = new CommandAPDU(0x80, INS_DESTROY_ATT_IDS_CMD, 0x40, 0x00);
    ResponseAPDU response = simulator.transmitCommand(commandAPDU);
    byte[] respBuf = response.getBytes();
    Assert.assertEquals(respBuf[0], 0);
    cleanUp();
  }

  private short upgradeKey(short keyBlobPtr, byte[] clientId, byte[] appData) {
    short tagCount = 0;
    short clientIdTag = 0;
    short appDataTag = 0;
    if (clientId != null) {
      tagCount++;
    }
    if (appData != null) {
      tagCount++;
    }
    short keyParams = KMArray.instance(tagCount);
    short tagIndex = 0;
    if (clientId != null) {
      KMArray.cast(keyBlobPtr).add(tagIndex++,
          KMByteTag.instance(KMType.APPLICATION_ID,
              KMByteBlob.instance(clientId, (short) 0, (short) clientId.length)));
    }
    if (appData != null) {
      KMArray.cast(keyParams).add(tagIndex++,
          KMByteTag.instance(KMType.APPLICATION_DATA,
              KMByteBlob.instance(appData, (short) 0, (short) appData.length)));
    }
    keyParams = KMKeyParameters.instance(keyParams);
    short arr = KMArray.instance((short) 2);
    KMArray.cast(arr).add((short) 0, keyBlobPtr);
    KMArray.cast(arr).add((short) 1, keyParams);
    CommandAPDU apdu = encodeApdu((byte) INS_UPGRADE_KEY_CMD, arr);
    // print(commandAPDU.getBytes());
    ResponseAPDU response = simulator.transmitCommand(apdu);
    short ret = KMArray.instance((short) 2);
    KMArray.cast(ret).add((short) 0, KMInteger.exp());
    KMArray.cast(ret).add((short) 1, KMByteBlob.exp());
    byte[] respBuf = response.getBytes();
    short len = (short) respBuf.length;
    ret = decoder.decode(ret, respBuf, (short) 0, len);
    short error = KMInteger.cast(KMArray.cast(ret).get((short) 0)).getShort();
    Assert.assertEquals(error, KMError.OK);
    return ret;
  }

  @Test
  public void testSignVerifyWithRsaSHA256PssWithUpdate() {
    init();
    testSignVerifyWithRsa(KMType.SHA2_256, KMType.RSA_PSS, true, true);
    cleanUp();
  }

  @Test
  public void testAbortOperation() {
    init();
    short aesDesKeyArr = generateAesDesKey(KMType.AES, (short) 128, null, null, false);
    ;
    short keyBlobPtr = KMArray.cast(aesDesKeyArr).get((short) 1);
    byte[] keyBlob = new byte[KMByteBlob.cast(keyBlobPtr).length()];
    Util.arrayCopyNonAtomic(KMByteBlob.cast(keyBlobPtr).getBuffer(),
        KMByteBlob.cast(keyBlobPtr).getStartOff(),
        keyBlob, (short) 0, (short) keyBlob.length);
    byte[] nonce = new byte[16];
    cryptoProvider.newRandomNumber(nonce, (short) 0, (short) 16);
    short inParams = getAesDesParams(KMType.AES, KMType.ECB, KMType.PKCS7, nonce);
    byte[] plainData = "Hello World 123!".getBytes();
    short ret = begin(KMType.ENCRYPT,
        KMByteBlob.instance(keyBlob, (short) 0, (short) keyBlob.length),
        KMKeyParameters.instance(inParams), (short) 0);
    short opHandle = KMArray.cast(ret).get((short) 2);
    byte[] opHandleBuf = new byte[KMRepository.OPERATION_HANDLE_SIZE];
    KMInteger.cast(opHandle).getValue(opHandleBuf, (short) 0, (short) opHandleBuf.length);
    opHandle = KMInteger.uint_64(opHandleBuf, (short) 0);
    abort(opHandle);
    short dataPtr = KMByteBlob.instance(plainData, (short) 0, (short) plainData.length);
    opHandle = KMInteger.uint_64(opHandleBuf, (short) 0);
    ret = update(opHandle, dataPtr, (short) 0, (short) 0, (short) 0);
    Assert.assertEquals(KMError.INVALID_OPERATION_HANDLE, ret);
    cleanUp();
  }

  public void testEncryptDecryptWithAesDes(byte alg, byte blockMode, byte padding, boolean update) {
    short aesDesKeyArr;
    boolean aesGcmFlag = false;
    if (alg == KMType.AES) {
      if (blockMode == KMType.GCM) {
        aesDesKeyArr = generateAesGcmKey((short) 128, null, null);
        aesGcmFlag = true;
      } else {
        aesDesKeyArr = generateAesDesKey(alg, (short) 128, null, null, false);
      }
    } else {
      aesDesKeyArr = generateAesDesKey(alg, (short) 168, null, null, false);
    }
    short keyBlobPtr = KMArray.cast(aesDesKeyArr).get((short) 1);
    byte[] keyBlob = new byte[KMByteBlob.cast(keyBlobPtr).length()];
    Util.arrayCopyNonAtomic(KMByteBlob.cast(keyBlobPtr).getBuffer(),
        KMByteBlob.cast(keyBlobPtr).getStartOff(),
        keyBlob, (short) 0, (short) keyBlob.length);
    byte[] nonce = new byte[16];
    cryptoProvider.newRandomNumber(nonce, (short) 0, (short) 16);
    short inParams = getAesDesParams(alg, blockMode, padding, nonce);
    byte[] plainData = "Hello World 123!".getBytes();
    if (update) {
      plainData = "Hello World 123! Hip Hip Hoorah!".getBytes();
    }
    //Encrypt
    short ret = processMessage(plainData,
        KMByteBlob.instance(keyBlob, (short) 0, (short) keyBlob.length),
        KMType.ENCRYPT,
        KMKeyParameters.instance(inParams),
        (short) 0, null, update, aesGcmFlag
    );
    inParams = getAesDesParams(alg, blockMode, padding, nonce);
    keyBlobPtr = KMArray.cast(ret).get((short) 2);
    //print(keyBlobPtr);
    byte[] cipherData = new byte[KMByteBlob.cast(keyBlobPtr).length()];
    Util.arrayCopyNonAtomic(KMByteBlob.cast(keyBlobPtr).getBuffer(),
        KMByteBlob.cast(keyBlobPtr).getStartOff(),
        cipherData, (short) 0, (short) cipherData.length);
    ret = processMessage(cipherData,
        KMByteBlob.instance(keyBlob, (short) 0, (short) keyBlob.length),
        KMType.DECRYPT,
        KMKeyParameters.instance(inParams),
        (short) 0, null, update, aesGcmFlag
    );
    keyBlobPtr = KMArray.cast(ret).get((short) 2);
    //print(plainData,(short)0,(short)plainData.length);
    //print(keyBlobPtr);
    short equal = Util.arrayCompare(plainData, (short) 0, KMByteBlob.cast(keyBlobPtr).getBuffer(),
        KMByteBlob.cast(keyBlobPtr).getStartOff(), (short) plainData.length);
    Assert.assertTrue(equal == 0);
  }

  public void testEncryptDecryptWithRsa(byte digest, byte padding) {
    short rsaKeyArr = generateRsaKey(null, null);
    short keyBlobPtr = KMArray.cast(rsaKeyArr).get((short) 1);
    byte[] keyBlob = new byte[KMByteBlob.cast(keyBlobPtr).length()];
    Util.arrayCopyNonAtomic(KMByteBlob.cast(keyBlobPtr).getBuffer(),
        KMByteBlob.cast(keyBlobPtr).getStartOff(),
        keyBlob, (short) 0, (short) keyBlob.length);
    short inParams = getRsaParams(digest, padding);
    byte[] plainData = "Hello World 123!".getBytes();
    byte[] cipherData = new byte[256];
    short cipherDataLen = 0;
    //Encrypt
    if (padding == KMType.RSA_OAEP) {
      cipherDataLen = rsaOaepEncryptMessage(keyBlob, digest, plainData,
          (short) 0, (short) plainData.length, cipherData, (short) 0);
    } else {
      cipherDataLen = rsaEncryptMessage(keyBlob, padding, digest, plainData,
          (short) 0, (short) plainData.length, cipherData, (short) 0);
    }
    Assert.assertTrue((cipherDataLen == 256));
    inParams = getRsaParams(digest, padding);
    short ret = processMessage(cipherData,
        KMByteBlob.instance(keyBlob, (short) 0, (short) keyBlob.length),
        KMType.DECRYPT,
        KMKeyParameters.instance(inParams),
        (short) 0, null, false, false
    );
    keyBlobPtr = KMArray.cast(ret).get((short) 2);
    short len = KMByteBlob.cast(keyBlobPtr).length();
    short start = KMByteBlob.cast(keyBlobPtr).getStartOff();
    short equal = Util.arrayCompare(plainData, (short) 0, KMByteBlob.cast(keyBlobPtr).getBuffer(),
        (short) (start + len - plainData.length), (short) plainData.length);
    Assert.assertTrue(equal == 0);
  }

  public void testSignVerifyWithRsa(byte digest, byte padding, boolean update, boolean verifyFlag) {
    short rsaKeyArr = generateRsaKey(null, null);
    short keyBlobPtr = KMArray.cast(rsaKeyArr).get((short) 1);
    byte[] keyBlob = new byte[KMByteBlob.cast(keyBlobPtr).length()];
    Util.arrayCopyNonAtomic(KMByteBlob.cast(keyBlobPtr).getBuffer(),
        KMByteBlob.cast(keyBlobPtr).getStartOff(),
        keyBlob, (short) 0, (short) keyBlob.length);
    short inParams = getRsaParams(digest, padding);
    byte[] plainData = "Hello World 123!".getBytes();
    if (update) {
      plainData = "Hello World 123! Hip Hip Hoorah!".getBytes();
    }
    //Sign
    short ret = processMessage(plainData,
        KMByteBlob.instance(keyBlob, (short) 0, (short) keyBlob.length),
        KMType.SIGN,
        KMKeyParameters.instance(inParams),
        (short) 0, null, update, false
    );
    inParams = getRsaParams(digest, padding);
    keyBlobPtr = KMArray.cast(ret).get((short) 2);
    byte[] signatureData = new byte[KMByteBlob.cast(keyBlobPtr).length()];
    Util.arrayCopyNonAtomic(KMByteBlob.cast(keyBlobPtr).getBuffer(),
        KMByteBlob.cast(keyBlobPtr).getStartOff(),
        signatureData, (short) 0, (short) signatureData.length);
    if (verifyFlag == false) {
      Assert.assertEquals(signatureData.length, 256);
      return;
    }
    boolean verify = rsaVerifyMessage(plainData, (short) 0, (short) plainData.length,
        signatureData, (short) 0, (short) signatureData.length,
        digest, padding, keyBlob);
    Assert.assertTrue(verify);
  }

  public void testSignVerifyWithEcdsa(byte digest, boolean update) {
    short ecKeyArr = generateEcKey(null, null);
    short keyBlobPtr = KMArray.cast(ecKeyArr).get((short) 1);
    byte[] keyBlob = new byte[KMByteBlob.cast(keyBlobPtr).length()];
    Util.arrayCopyNonAtomic(KMByteBlob.cast(keyBlobPtr).getBuffer(),
        KMByteBlob.cast(keyBlobPtr).getStartOff(),
        keyBlob, (short) 0, (short) keyBlob.length);
    short inParams = getEcParams(digest);
    byte[] plainData = "Hello World 123!".getBytes();
    if (update) {
      plainData = "Hello World 123! Hip Hip Hoorah!".getBytes();
    }
    //Sign
    short ret = processMessage(plainData,
        KMByteBlob.instance(keyBlob, (short) 0, (short) keyBlob.length),
        KMType.SIGN,
        KMKeyParameters.instance(inParams),
        (short) 0, null, update, false
    );
    inParams = getEcParams(digest);
    keyBlobPtr = KMArray.cast(ret).get((short) 2);
    byte[] signatureData = new byte[KMByteBlob.cast(keyBlobPtr).length()];
    Util.arrayCopyNonAtomic(KMByteBlob.cast(keyBlobPtr).getBuffer(),
        KMByteBlob.cast(keyBlobPtr).getStartOff(),
        signatureData, (short) 0, (short) signatureData.length);
    boolean verify = false;
    if (digest == KMType.DIGEST_NONE) {
      verify = ecNoDigestVerifyMessage(plainData, (short) 0, (short) plainData.length,
          signatureData, (short) 0, (short) signatureData.length,
          keyBlob);
    } else {
      verify = ecVerifyMessage(plainData, (short) 0, (short) plainData.length,
          signatureData, (short) 0, (short) signatureData.length,
          keyBlob);
    }
    Assert.assertTrue(verify);
  }

  public void testSignVerifyWithHmac(byte digest, boolean update) {
    short hmacKeyArr = generateHmacKey(null, null);
    short keyBlobPtr = KMArray.cast(hmacKeyArr).get((short) 1);
    byte[] keyBlob = new byte[KMByteBlob.cast(keyBlobPtr).length()];
    Util.arrayCopyNonAtomic(KMByteBlob.cast(keyBlobPtr).getBuffer(),
        KMByteBlob.cast(keyBlobPtr).getStartOff(),
        keyBlob, (short) 0, (short) keyBlob.length);
    short inParams = getHmacParams(digest, true);
    byte[] plainData = "Hello World 123!".getBytes();
    if (update) {
      plainData = "Hello World 123! Hip Hip Hoorah!".getBytes();
    }
    //Sign
    short ret = processMessage(plainData,
        KMByteBlob.instance(keyBlob, (short) 0, (short) keyBlob.length),
        KMType.SIGN,
        KMKeyParameters.instance(inParams),
        (short) 0, null, update, false
    );
    inParams = getHmacParams(digest, false);
    keyBlobPtr = KMArray.cast(ret).get((short) 2);
    byte[] signatureData = new byte[KMByteBlob.cast(keyBlobPtr).length()];
    Util.arrayCopyNonAtomic(KMByteBlob.cast(keyBlobPtr).getBuffer(),
        KMByteBlob.cast(keyBlobPtr).getStartOff(),
        signatureData, (short) 0, (short) signatureData.length);
    ret = processMessage(plainData,
        KMByteBlob.instance(keyBlob, (short) 0, (short) keyBlob.length),
        KMType.VERIFY,
        KMKeyParameters.instance(inParams),
        (short) 0, signatureData, update, false
    );
    short error = KMInteger.cast(KMArray.cast(ret).get((short) 0)).getShort();
    Assert.assertEquals(error, KMError.OK);
  }

  private short getAesDesParams(byte alg, byte blockMode, byte padding, byte[] nonce) {
    short inParams;
    if (blockMode == KMType.GCM) {
      inParams = KMArray.instance((short) 5);
      short byteBlob = KMByteBlob.instance((short) 1);
      KMByteBlob.cast(byteBlob).add((short) 0, blockMode);
      KMArray.cast(inParams).add((short) 0, KMEnumArrayTag.instance(KMType.BLOCK_MODE, byteBlob));
      byteBlob = KMByteBlob.instance((short) 1);
      KMByteBlob.cast(byteBlob).add((short) 0, padding);
      KMArray.cast(inParams).add((short) 1, KMEnumArrayTag.instance(KMType.PADDING, byteBlob));
      short nonceLen = 12;
      byteBlob = KMByteBlob.instance(nonce, (short) 0, nonceLen);
      KMArray.cast(inParams).add((short) 2, KMByteTag.instance(KMType.NONCE, byteBlob));
      short macLen = KMInteger.uint_16((short) 128);
      macLen = KMIntegerTag.instance(KMType.UINT_TAG, KMType.MAC_LENGTH, macLen);
      KMArray.cast(inParams).add((short) 3, macLen);
      byte[] authData = "AuthData".getBytes();
      short associatedData = KMByteBlob.instance(authData, (short) 0, (short) authData.length);
      associatedData = KMByteTag.instance(KMType.ASSOCIATED_DATA, associatedData);
      KMArray.cast(inParams).add((short) 4, associatedData);
    } else if (blockMode == KMType.ECB) {
      inParams = KMArray.instance((short) 2);
      short byteBlob = KMByteBlob.instance((short) 1);
      KMByteBlob.cast(byteBlob).add((short) 0, blockMode);
      KMArray.cast(inParams).add((short) 0, KMEnumArrayTag.instance(KMType.BLOCK_MODE, byteBlob));
      byteBlob = KMByteBlob.instance((short) 1);
      KMByteBlob.cast(byteBlob).add((short) 0, padding);
      KMArray.cast(inParams).add((short) 1, KMEnumArrayTag.instance(KMType.PADDING, byteBlob));
    } else {
      inParams = KMArray.instance((short) 3);
      short byteBlob = KMByteBlob.instance((short) 1);
      KMByteBlob.cast(byteBlob).add((short) 0, blockMode);
      KMArray.cast(inParams).add((short) 0, KMEnumArrayTag.instance(KMType.BLOCK_MODE, byteBlob));
      byteBlob = KMByteBlob.instance((short) 1);
      KMByteBlob.cast(byteBlob).add((short) 0, padding);
      KMArray.cast(inParams).add((short) 1, KMEnumArrayTag.instance(KMType.PADDING, byteBlob));
      short nonceLen = 16;
      if (alg == KMType.DES) {
        nonceLen = 8;
      }
      byteBlob = KMByteBlob.instance(nonce, (short) 0, nonceLen);
      KMArray.cast(inParams).add((short) 2, KMByteTag.instance(KMType.NONCE, byteBlob));
    }
    return inParams;
  }

  private short getRsaParams(byte digest, byte padding) {
    short inParams = KMArray.instance((short) 2);
    short byteBlob = KMByteBlob.instance((short) 1);
    KMByteBlob.cast(byteBlob).add((short) 0, digest);
    KMArray.cast(inParams).add((short) 0, KMEnumArrayTag.instance(KMType.DIGEST, byteBlob));
    byteBlob = KMByteBlob.instance((short) 1);
    KMByteBlob.cast(byteBlob).add((short) 0, padding);
    KMArray.cast(inParams).add((short) 1, KMEnumArrayTag.instance(KMType.PADDING, byteBlob));
    return inParams;
  }

  private short getEcParams(byte digest) {
    short inParams = KMArray.instance((short) 1);
    short byteBlob = KMByteBlob.instance((short) 1);
    KMByteBlob.cast(byteBlob).add((short) 0, digest);
    KMArray.cast(inParams).add((short) 0, KMEnumArrayTag.instance(KMType.DIGEST, byteBlob));
    return inParams;
  }

  private short getHmacParams(byte digest, boolean sign) {
    short paramsize = (short) (sign ? 2 : 1);
    short inParams = KMArray.instance((short) paramsize);
    short byteBlob = KMByteBlob.instance((short) 1);
    KMByteBlob.cast(byteBlob).add((short) 0, digest);
    KMArray.cast(inParams).add((short) 0, KMEnumArrayTag.instance(KMType.DIGEST, byteBlob));
    short macLength = KMIntegerTag
        .instance(KMType.UINT_TAG, KMType.MAC_LENGTH, KMInteger.uint_16((short)/*256*/160));
    if (sign) {
      KMArray.cast(inParams).add((short) 1, macLength);
    }
    return inParams;
  }

  public short processMessage(
      byte[] data,
      short keyBlob,
      byte keyPurpose,
      short inParams,
      short hwToken,
      byte[] signature,
      boolean updateFlag,
      boolean aesGcmFlag) {
    short beginResp = begin(keyPurpose, keyBlob, inParams, hwToken);
    short opHandle = KMArray.cast(beginResp).get((short) 2);
    byte[] opHandleBuf = new byte[KMRepository.OPERATION_HANDLE_SIZE];
    KMInteger.cast(opHandle).getValue(opHandleBuf, (short) 0, (short) opHandleBuf.length);
    short dataPtr = KMByteBlob.instance(data, (short) 0, (short) data.length);
    short ret = KMType.INVALID_VALUE;
    byte[] outputData = new byte[128];
    short len = 0;
    inParams = 0;
    //Test
    short firstDataLen = 16;
    if (keyPurpose == KMType.DECRYPT) {
      firstDataLen = 32;
    }

    //Test

    if (updateFlag) {
      dataPtr = KMByteBlob.instance(data, (short) 0, (short) /*16*/firstDataLen);
      if (aesGcmFlag) {
        byte[] authData = "AuthData".getBytes();
        short associatedData = KMByteBlob.instance(authData, (short) 0, (short) authData.length);
        associatedData = KMByteTag.instance(KMType.ASSOCIATED_DATA, associatedData);
        inParams = KMArray.instance((short) 1);
        KMArray.cast(inParams).add((short) 0, associatedData);
        inParams = KMKeyParameters.instance(inParams);
      }
      opHandle = KMInteger.uint_64(opHandleBuf, (short) 0);
      ret = update(opHandle, dataPtr, inParams, (short) 0, (short) 0);
      dataPtr = KMArray.cast(ret).get((short) 3);
      if (KMByteBlob.cast(dataPtr).length() > 0) {
        Util.arrayCopyNonAtomic(
            KMByteBlob.cast(dataPtr).getBuffer(),
            KMByteBlob.cast(dataPtr).getStartOff(),
            outputData,
            (short) 0,
            KMByteBlob.cast(dataPtr).length());
        len = KMByteBlob.cast(dataPtr).length();
        dataPtr = KMByteBlob.instance(data, len, (short) (data.length - len));
      } else {
        dataPtr = KMByteBlob
            .instance(data, (short)/*16*/firstDataLen, (short) (data.length - /*16*/firstDataLen));
      }
    }

    opHandle = KMInteger.uint_64(opHandleBuf, (short) 0);
    if (keyPurpose == KMType.VERIFY) {
      ret = finish(opHandle, dataPtr, signature, (short) 0, (short) 0, (short) 0, KMError.OK);
    } else {
      ret = finish(opHandle, dataPtr, null, (short) 0, (short) 0, (short) 0, KMError.OK);
    }
    if (len > 0) {
      dataPtr = KMArray.cast(ret).get((short) 2);
      if (KMByteBlob.cast(dataPtr).length() > 0) {
        Util.arrayCopyNonAtomic(
            KMByteBlob.cast(dataPtr).getBuffer(),
            KMByteBlob.cast(dataPtr).getStartOff(),
            outputData,
            len,
            KMByteBlob.cast(dataPtr).length());
        len = (short) (len + KMByteBlob.cast(dataPtr).length());
      }
      KMArray.cast(ret).add((short) 2, KMByteBlob.instance(outputData, (short) 0, len));
    }
    return ret;
  }

<<<<<<< HEAD
  public short begin(byte keyPurpose, short keyBlob, short keyParmas, short hwToken) {
    short arrPtr = KMArray.instance((short) 4);
    KMArray.cast(arrPtr).add((short) 0, KMEnum.instance(KMType.PURPOSE, keyPurpose));
=======
  public short begin(byte keyPurpose, short keyBlob, short keyParmas,
          short hwToken) {
    short arrPtr = KMArray.instance((short) 4);
    KMArray.cast(arrPtr).add((short) 0,
            KMEnum.instance(KMType.PURPOSE, keyPurpose));
>>>>>>> d9b8f3e0
    KMArray.cast(arrPtr).add((short) 1, keyBlob);
    KMArray.cast(arrPtr).add((short) 2, keyParmas);
    if (hwToken == 0) {
      hwToken = KMHardwareAuthToken.instance();
    }
    KMArray.cast(arrPtr).add((short) 3, hwToken);
    CommandAPDU apdu = encodeApdu((byte) INS_BEGIN_OPERATION_CMD, arrPtr);
<<<<<<< HEAD
    //print(apdu.getBytes(),(short)0,(short)apdu.getBytes().length);
=======
    // print(apdu.getBytes(),(short)0,(short)apdu.getBytes().length);
>>>>>>> d9b8f3e0
    ResponseAPDU response = simulator.transmitCommand(apdu);
    short ret = KMArray.instance((short) 3);
    short outParams = KMKeyParameters.exp();
    KMArray.cast(ret).add((short) 0, KMInteger.exp());
    KMArray.cast(ret).add((short) 1, outParams);
    KMArray.cast(ret).add((short) 2, KMInteger.exp());
    byte[] respBuf = response.getBytes();
    short len = (short) respBuf.length;
    if (len > 5) {
      ret = decoder.decode(ret, respBuf, (short) 0, len);
      short error = KMInteger.cast(KMArray.cast(ret).get((short) 0)).getShort();
      Assert.assertEquals(error, KMError.OK);
      return ret;
    } else {
<<<<<<< HEAD
      if (len == 3) {
        return respBuf[0];
      }
      if (len == 4) {
        return respBuf[1];
      }
=======
      if (len == 3)
        return respBuf[0];
      if (len == 4)
        return respBuf[1];
>>>>>>> d9b8f3e0
      return Util.getShort(respBuf, (short) 0);
    }
  }

  public short translateExtendedErrorCodes(short err) {
    switch (err) {
      case KMError.SW_CONDITIONS_NOT_SATISFIED:
      case KMError.UNSUPPORTED_CLA:
      case KMError.INVALID_P1P2:
      case KMError.INVALID_DATA:
      case KMError.CRYPTO_ILLEGAL_USE:
      case KMError.CRYPTO_ILLEGAL_VALUE:
      case KMError.CRYPTO_INVALID_INIT:
      case KMError.CRYPTO_UNINITIALIZED_KEY:
      case KMError.GENERIC_UNKNOWN_ERROR:
        err = KMError.UNKNOWN_ERROR;
        break;
      case KMError.CRYPTO_NO_SUCH_ALGORITHM:
        err = KMError.UNSUPPORTED_ALGORITHM;
        break;
      case KMError.UNSUPPORTED_INSTRUCTION:
      case KMError.CMD_NOT_ALLOWED:
      case KMError.SW_WRONG_LENGTH:
        err = KMError.UNIMPLEMENTED;
        break;
      default:
        break;
    }
    return err;
  }

  public short finish(short operationHandle, short data, byte[] signature, short inParams,
      short hwToken, short verToken, short expectedErr) {
    if (hwToken == 0) {
      hwToken = KMHardwareAuthToken.instance();
    }
    if (verToken == 0) {
      verToken = KMVerificationToken.instance();
    }
    short signatureTag;
    if (signature == null) {
      signatureTag = KMByteBlob.instance((short) 0);
    } else {
      signatureTag = KMByteBlob.instance(signature, (short) 0, (short) signature.length);
    }
    if (inParams == 0) {
      short arr = KMArray.instance((short) 0);
      inParams = KMKeyParameters.instance(arr);
    }
    short arrPtr = KMArray.instance((short) 6);
    KMArray.cast(arrPtr).add((short) 0, operationHandle);
    KMArray.cast(arrPtr).add((short) 1, inParams);
    KMArray.cast(arrPtr).add((short) 2, data);
    KMArray.cast(arrPtr).add((short) 3, signatureTag);
    KMArray.cast(arrPtr).add((short) 4, hwToken);
    KMArray.cast(arrPtr).add((short) 5, verToken);
    CommandAPDU apdu = encodeApdu((byte) INS_FINISH_OPERATION_CMD, arrPtr);
    // print(commandAPDU.getBytes());
    ResponseAPDU response = simulator.transmitCommand(apdu);
    byte[] respBuf = response.getBytes();
    short len = (short) respBuf.length;
    short ret;
    short error;
    if (expectedErr == KMError.OK) {
      ret = KMArray.instance((short) 3);
      short outParams = KMKeyParameters.exp();
      KMArray.cast(ret).add((short) 0, KMInteger.exp());
      KMArray.cast(ret).add((short) 1, outParams);
      KMArray.cast(ret).add((short) 2, KMByteBlob.exp());
    } else {
      ret = KMInteger.exp();
    }
    ret = decoder.decode(ret, respBuf, (short) 0, len);
    if (expectedErr == KMError.OK) {
      error = KMInteger.cast(KMArray.cast(ret).get((short) 0)).getShort();
    } else {
      error = KMInteger.cast(ret).getShort();
      error = translateExtendedErrorCodes(error);
    }
    Assert.assertEquals(error, expectedErr);
    return ret;
  }

  public short update(short operationHandle, short data, short inParams, short hwToken,
      short verToken) {
    if (hwToken == 0) {
      hwToken = KMHardwareAuthToken.instance();
    }
    if (verToken == 0) {
      verToken = KMVerificationToken.instance();
    }
    if (inParams == 0) {
      short arr = KMArray.instance((short) 0);
      inParams = KMKeyParameters.instance(arr);
    }
    short arrPtr = KMArray.instance((short) 5);
    KMArray.cast(arrPtr).add((short) 0, operationHandle);
    KMArray.cast(arrPtr).add((short) 1, inParams);
    KMArray.cast(arrPtr).add((short) 2, data);
    KMArray.cast(arrPtr).add((short) 3, hwToken);
    KMArray.cast(arrPtr).add((short) 4, verToken);
    CommandAPDU apdu = encodeApdu((byte) INS_UPDATE_OPERATION_CMD, arrPtr);
    // print(commandAPDU.getBytes());
    ResponseAPDU response = simulator.transmitCommand(apdu);
    short ret = KMArray.instance((short) 4);
    short outParams = KMKeyParameters.exp();
    KMArray.cast(ret).add((short) 0, KMInteger.exp());
    KMArray.cast(ret).add((short) 1, KMInteger.exp());
    KMArray.cast(ret).add((short) 2, outParams);
    KMArray.cast(ret).add((short) 3, KMByteBlob.exp());
    byte[] respBuf = response.getBytes();
    short len = (short) respBuf.length;
    if (len > 5) {
      ret = decoder.decode(ret, respBuf, (short) 0, len);
      short error = KMInteger.cast(KMArray.cast(ret).get((short) 0)).getShort();
      Assert.assertEquals(error, KMError.OK);
    } else {
      ret = respBuf[1];
    }
    return ret;
  }

  private void print(short blob) {
    print(KMByteBlob.cast(blob).getBuffer(), KMByteBlob.cast(blob).getStartOff(),
        KMByteBlob.cast(blob).length());
  }

  private void print(byte[] buf, short start, short length) {
    StringBuilder sb = new StringBuilder();
    for (int i = start; i < (start + length); i++) {
      sb.append(String.format(" 0x%02X", buf[i]));
    }
    System.out.println(sb.toString());
  }

  private void printCert(byte[] buf, short start, short length) {
    StringBuilder sb = new StringBuilder();
    for (int i = start; i < (start + length); i++) {
      sb.append(String.format("%02X", buf[i]));
    }
    System.out.println(sb.toString());
  }


/*
  @Test
  public void testApdu(){
    init();
    byte[] cmd = {(byte)0x80,0x11,0x40,0x00,0x00,0x00,0x4C,(byte)0x83,(byte)0xA5,0x1A,0x70,0x00,0x01,(byte)0xF7,0x01,0x1A,0x10,
      0x00,0x00,0x02,0x03,0x1A,0x30,0x00,0x00,0x03,0x19,0x01,0x00,0x1A,0x20,0x00,0x00,0x01,0x42,0x02,
      0x03,0x1A,0x20,0x00,0x00,0x05,0x41,0x04,0x03,0x58,0x24,(byte)0x82,0x58,0x20,0x73,0x7C,0x2E,(byte)0xCD,
      0x7B,(byte)0x8D,0x19,0x40,(byte)0xBF,0x29,0x30,(byte)0xAA,(byte)0x9B,0x4E,
      (byte)0xD3,(byte)0xFF,(byte)0x94,0x1E,(byte)0xED,0x09,0x36,0x6B,
      (byte)0xC0,0x32,(byte)0x99,(byte)0x98,0x64,(byte)0x81,(byte)0xF3,(byte)0xA4,(byte)0xD8,0x59,0x40};
    CommandAPDU cmdApdu = new CommandAPDU(cmd);
    ResponseAPDU resp = simulator.transmitCommand(cmdApdu);
    short ret = KMArray.instance((short) 3);
    KMArray.cast(ret).add((short) 0, KMInteger.exp());
    KMArray.cast(ret).add((short)1, KMByteBlob.exp());
    short inst = KMKeyCharacteristics.exp();
    KMArray.cast(ret).add((short) 2, inst);
    byte[] respBuf = resp.getBytes();
    short len = (short) respBuf.length;
    ret = decoder.decode(ret, respBuf, (short) 0, len);
    short error = KMInteger.cast(KMArray.cast(ret).get((short)0)).getShort();
    short keyBlobLength = KMByteBlob.cast(KMArray.cast(ret).get((short)1)).length();
    short blobArr = extractKeyBlobArray(KMArray.cast(ret).get((short)1));
    short keyCharacteristics = KMArray.cast(ret).get((short)2);
    short hwParams = KMKeyCharacteristics.cast(keyCharacteristics).getHardwareEnforced();
    short swParams = KMKeyCharacteristics.cast(keyCharacteristics).getSoftwareEnforced();
    cleanUp();
  }
 */
}
<|MERGE_RESOLUTION|>--- conflicted
+++ resolved
@@ -3151,17 +3151,9 @@
     return ret;
   }
 
-<<<<<<< HEAD
   public short begin(byte keyPurpose, short keyBlob, short keyParmas, short hwToken) {
     short arrPtr = KMArray.instance((short) 4);
     KMArray.cast(arrPtr).add((short) 0, KMEnum.instance(KMType.PURPOSE, keyPurpose));
-=======
-  public short begin(byte keyPurpose, short keyBlob, short keyParmas,
-          short hwToken) {
-    short arrPtr = KMArray.instance((short) 4);
-    KMArray.cast(arrPtr).add((short) 0,
-            KMEnum.instance(KMType.PURPOSE, keyPurpose));
->>>>>>> d9b8f3e0
     KMArray.cast(arrPtr).add((short) 1, keyBlob);
     KMArray.cast(arrPtr).add((short) 2, keyParmas);
     if (hwToken == 0) {
@@ -3169,11 +3161,7 @@
     }
     KMArray.cast(arrPtr).add((short) 3, hwToken);
     CommandAPDU apdu = encodeApdu((byte) INS_BEGIN_OPERATION_CMD, arrPtr);
-<<<<<<< HEAD
     //print(apdu.getBytes(),(short)0,(short)apdu.getBytes().length);
-=======
-    // print(apdu.getBytes(),(short)0,(short)apdu.getBytes().length);
->>>>>>> d9b8f3e0
     ResponseAPDU response = simulator.transmitCommand(apdu);
     short ret = KMArray.instance((short) 3);
     short outParams = KMKeyParameters.exp();
@@ -3188,19 +3176,12 @@
       Assert.assertEquals(error, KMError.OK);
       return ret;
     } else {
-<<<<<<< HEAD
       if (len == 3) {
         return respBuf[0];
       }
       if (len == 4) {
         return respBuf[1];
       }
-=======
-      if (len == 3)
-        return respBuf[0];
-      if (len == 4)
-        return respBuf[1];
->>>>>>> d9b8f3e0
       return Util.getShort(respBuf, (short) 0);
     }
   }
@@ -3374,4 +3355,4 @@
     cleanUp();
   }
  */
-}
+}