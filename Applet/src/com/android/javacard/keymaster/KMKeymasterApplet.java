--- conflicted
+++ resolved
@@ -1339,13 +1339,14 @@
     return cert;
   }
 
-<<<<<<< HEAD
   protected short getBootKey(byte[] scratchPad){
     Util.arrayFillNonAtomic(scratchPad, (short)0, VERIFIED_BOOT_KEY_SIZE, (byte)0);
     short len = seProvider.getVerifiedBootHash(scratchPad,(short)0);
     if(len != VERIFIED_BOOT_KEY_SIZE) {
       KMException.throwIt(KMError.UNKNOWN_ERROR);
-=======
+    return KMByteBlob.instance(scratchPad,(short)0, VERIFIED_BOOT_KEY_SIZE);
+  }
+  
   private boolean isEmpty(byte[] buf, short offset, short len) {
     boolean empty = true;
     short index = 0;
@@ -1355,11 +1356,8 @@
         break;
       }
       index++;
->>>>>>> 678627e8
-    }
-    return KMByteBlob.instance(scratchPad,(short)0, VERIFIED_BOOT_KEY_SIZE);
-  }
-
+  }
+      
   protected short getVerifiedBootHash(byte[] scratchPad){
     Util.arrayFillNonAtomic(scratchPad, (short)0, VERIFIED_BOOT_HASH_SIZE, (byte)0);
     short len = seProvider.getVerifiedBootHash(scratchPad,(short)0);
