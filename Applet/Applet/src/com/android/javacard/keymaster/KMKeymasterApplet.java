--- conflicted
+++ resolved
@@ -95,9 +95,8 @@
   private static final byte INS_SET_BOOT_PARAMS_CMD = 0x23;
   private static final byte INS_DEVICE_LOCKED_CMD = 0x24;
   private static final byte INS_EARLY_BOOT_ENDED_CMD = 0x25;
-<<<<<<< HEAD
   private static final byte INS_GET_CERT_CHAIN_CMD = 0x26;
-
+  
   // Instructions for Provision Commands.
   private static final byte INS_PROVISION_ATTESTATION_KEY_CMD = 0x27;
   private static final byte INS_PROVISION_ATTESTATION_CERT_CHAIN_CMD = 0x28;
@@ -109,20 +108,6 @@
   private static final byte INS_END_KM_CMD = 0x3D;
 
   // Provision reporting status
-=======
-  private static final byte INS_BACKUP_CMD = 0x26;
-  private static final byte INS_RESTORE_CMD = 0x27;
-  private static final byte INS_GET_CERT_CHAIN_CMD = 0x28;
-  //Instructions for Provision Commands.
-  private static final byte INS_PROVISION_ATTESTATION_KEY_CMD = 0x29;
-  private static final byte INS_PROVISION_ATTESTATION_CERT_CHAIN_CMD = 0x30;
-  private static final byte INS_PROVISION_ATTESTATION_CERT_PARAMS_CMD = 0x31;
-  private static final byte INS_PROVISION_ATTEST_IDS_CMD = 0x32;
-  private static final byte INS_PROVISION_SHARED_SECRET_CMD = 0x33;
-  private static final byte INS_COMMIT_ATTESTIDS_SHARED_SECRET_CMD = 0x34;
-  private static final byte INS_GET_PROVISION_STATUS_CMD = 0x35;
-  //Provision reporting status
->>>>>>> 56885eec
   private static final byte NOT_PROVISIONED = 0x00;
   private static final byte PROVISION_STATUS_SIGN_KEY = 0x01;
   private static final byte PROVISION_STATUS_SIGN_CERT_CHAIN = 0x02;
